--- conflicted
+++ resolved
@@ -1211,41 +1211,8 @@
 */
 int rp_GenTrigger(int mask);
 
-<<<<<<< HEAD
-=======
-
 float rp_CmnCnvCntToV(uint32_t field_len, uint32_t cnts, float adc_max_v, uint32_t calibScale, int calib_dc_off, float user_dc_off);
 
-
-///@}
-/** @name I2C
-*/
-///@{
-
-/**
-* Read from I2C device
-* @param addr Address of the I2C device
-* @param data Pointer to where data will be read
-* @param length Number of bytes to be read
-* @return If the function is successful, the return value is RP_OK.
-* If the function is unsuccessful, the return value is any of RP_E* values that indicate an error.
-*/
-int rp_I2cRead(int addr, char *data, int length);
-
-
-/**
-* Write to I2C device
-* @param addr Address of the I2C device
-* @param data Pointer From of data to be written to I2C device
-* @param length Number of bytes to be written
-* @return If the function is successful, the return value is RP_OK.
-* If the function is unsuccessful, the return value is any of RP_E* values that indicate an error.
-*/
-int rp_I2cWrite(int addr, char *data, int length);
-
-///@}
-
->>>>>>> 12fd386d
 #ifdef __cplusplus
 }
 #endif
