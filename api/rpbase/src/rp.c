/**
 * $Id: $
 *
 * @brief Red Pitaya library API interface implementation
 *
 * @Author Red Pitaya
 *
 * (c) Red Pitaya  http://www.redpitaya.com
 *
 * This part of code is written in C programming language.
 * Please visit http://en.wikipedia.org/wiki/C_(programming_language)
 * for more details on the language used herein.
 */

#include <stdio.h>
#include <stdint.h>

#include "version.h"
#include "common.h"
#include "housekeeping.h"
#include "oscilloscope.h"
#include "acq_handler.h"
#include "analog_mixed_signals.h"
#include "calib.h"
#include "generate.h"
#include "gen_handler.h"

static char version[50];

/**
 * Global methods
 */

int rp_Init()
{
    ECHECK(cmn_Init());
	
    ECHECK(calib_Init());
    ECHECK(hk_Init());
    ECHECK(ams_Init());
    ECHECK(generate_Init());
    ECHECK(osc_Init());
    // TODO: Place other module initializations here

    // Set default configuration per handler
    ECHECK(rp_Reset());

    return RP_OK;
}

int rp_CalibInit()
{
    ECHECK(calib_Init());

    return RP_OK;
}

int rp_Release()
{
    ECHECK(osc_Release())
    ECHECK(generate_Release());
    ECHECK(ams_Release());
    ECHECK(hk_Release());
    ECHECK(calib_Release());
    ECHECK(cmn_Release());
    // TODO: Place other module releasing here (in reverse order)
    return RP_OK;
}

int rp_Reset()
{
    ECHECK(rp_DpinReset());
    ECHECK(rp_AOpinReset());
    ECHECK(rp_GenReset());
    ECHECK(rp_AcqReset());
    // TODO: Place other module resetting here (in reverse order)
    return 0;
}

const char* rp_GetVersion()
{
    sprintf(version, "%s (%s)", VERSION_STR, REVISION_STR);
    return version;
}

const char* rp_GetError(int errorCode) {
    switch (errorCode) {
        case RP_OK:
            return "OK";
        case RP_EOED:
            return "Failed to Open EEPROM Device.";
        case RP_EOMD:
            return "Failed to open memory device.";
        case RP_ECMD:
            return "Failed to close memory device.";
        case RP_EMMD:
            return "Failed to map memory device.";
        case RP_EUMD:
            return "Failed to unmap memory device.";
        case RP_EOOR:
            return "Value out of range.";
        case RP_ELID:
            return "LED input direction is not valid.";
        case RP_EMRO:
            return "Modifying read only filed is not allowed.";
        case RP_EWIP:
            return "Writing to input pin is not valid.";
        case RP_EPN:
            return "Invalid Pin number.";
        case RP_UIA:
            return "Uninitialized Input Argument.";
        case RP_FCA:
            return "Failed to Find Calibration Parameters.";
        case RP_RCA:
            return "Failed to Read Calibration Parameters.";
        case RP_BTS:
            return "Buffer too small";
        case RP_EIPV:
            return "Invalid parameter value";
        case RP_EUF:
            return "Unsupported Feature";
        case RP_ENN:
            return "Data not normalized";
        case RP_EFOB:
            return "Failed to open bus";
        case RP_EFCB:
            return "Failed to close bus";
        case RP_EABA:
            return "Failed to acquire bus access";
        case RP_EFRB:
            return "Failed to read from the bus";
        case RP_EFWB:
            return "Failed to write to the bus";
        default:
            return "Unknown error";
    }
}

/**
 * Calibrate methods
 */

rp_calib_params_t rp_GetCalibrationSettings()
{
    return calib_GetParams();
}

int rp_CalibrateFrontEndOffset(rp_channel_t channel, rp_calib_params_t* out_params) {
    return calib_SetFrontEndOffset(channel, out_params);
}

int rp_CalibrateFrontEndScaleLV(rp_channel_t channel, float referentialVoltage, rp_calib_params_t* out_params) {
    return calib_SetFrontEndScaleLV(channel, referentialVoltage, out_params);
}

int rp_CalibrateFrontEndScaleHV(rp_channel_t channel, float referentialVoltage, rp_calib_params_t* out_params) {
    return calib_SetFrontEndScaleHV(channel, referentialVoltage, out_params);
}

int rp_CalibrateBackEndOffset(rp_channel_t channel) {
    return calib_SetBackEndOffset(channel);
}

int rp_CalibrateBackEndScale(rp_channel_t channel) {
    return calib_SetBackEndScale(channel);
}

int rp_CalibrateBackEnd(rp_channel_t channel, rp_calib_params_t* out_params) {
    return calib_CalibrateBackEnd(channel, out_params);
}

int rp_CalibrationReset() {
    return calib_Reset();
}

int rp_CalibrationSetCachedParams() {
    return calib_setCachedParams();
}

int rp_CalibrationWriteParams(rp_calib_params_t calib_params) {
    return calib_WriteParams(calib_params);
}

/**
 * Identification
 */

int rp_IdGetID(uint32_t *id) {
    *id = ioread32(&hk->id);
    return RP_OK;
}

int rp_IdGetDNA(uint64_t *dna) {
    *dna = ((uint64_t) ioread32(&hk->dna_hi) << 32)
         | ((uint64_t) ioread32(&hk->dna_lo) <<  0);
    return RP_OK;
}

/**
 * LED methods
 */

int rp_LEDSetState(uint32_t state) {
    iowrite32(state, &hk->led_control);
    return RP_OK;
}

int rp_LEDGetState(uint32_t *state) {
    *state = ioread32(&hk->led_control);
    return RP_OK;
}

/**
 * GPIO methods
 */

int rp_GPIOnSetDirection(uint32_t direction) {
    iowrite32(direction, &hk->ex_cd_n);
    return RP_OK;
}

int rp_GPIOnGetDirection(uint32_t *direction) {
    *direction = ioread32(&hk->ex_cd_n);
    return RP_OK;
}

int rp_GPIOnSetState(uint32_t state) {
    iowrite32(state, &hk->ex_co_n);
    return RP_OK;
}

int rp_GPIOnGetState(uint32_t *state) {
    *state = ioread32(&hk->ex_ci_n);
    return RP_OK;
}

int rp_GPIOpSetDirection(uint32_t direction) {
    iowrite32(direction, &hk->ex_cd_p);
    return RP_OK;
}

int rp_GPIOpGetDirection(uint32_t *direction) {
    *direction = ioread32(&hk->ex_cd_p);
    return RP_OK;
}

int rp_GPIOpSetState(uint32_t state) {
    iowrite32(state, &hk->ex_co_p);
    return RP_OK;
}

int rp_GPIOpGetState(uint32_t *state) {
    *state = ioread32(&hk->ex_ci_p);
    return RP_OK;
}

/**
 * Digital Pin Input Output methods
 */

int rp_DpinReset() {
    iowrite32(0, &hk->ex_cd_p);
    iowrite32(0, &hk->ex_cd_n);
    iowrite32(0, &hk->ex_co_p);
    iowrite32(0, &hk->ex_co_n);
    iowrite32(0, &hk->led_control);
    iowrite32(0, &hk->digital_loop);
    return RP_OK;
}

int rp_DpinSetDirection(rp_dpin_t pin, rp_pinDirection_t direction) {
    uint32_t tmp;
    if (pin < RP_DIO0_P) {
        // LEDS
        return RP_ELID;
    } else if (pin < RP_DIO0_N) {
        // DIO_P
        pin -= RP_DIO0_P;
        tmp = ioread32(&hk->ex_cd_p);
        iowrite32((tmp & ~(1 << pin)) | ((direction << pin) & (1 << pin)), &hk->ex_cd_p);
    } else {
        // DIO_N
        pin -= RP_DIO0_N;
        tmp = ioread32(&hk->ex_cd_n);
        iowrite32((tmp & ~(1 << pin)) | ((direction << pin) & (1 << pin)), &hk->ex_cd_p);
    }
    return RP_OK;
}

int rp_DpinGetDirection(rp_dpin_t pin, rp_pinDirection_t* direction) {
    if (pin < RP_DIO0_P) {
        // LEDS
        *direction = RP_OUT;
    } else if (pin < RP_DIO0_N) {
        // DIO_P
        pin -= RP_DIO0_P;
        *direction = (ioread32(&hk->ex_cd_p) >> pin) & 0x1;
    } else {
        // DIO_N
        pin -= RP_DIO0_N;
        *direction = (ioread32(&hk->ex_cd_n) >> pin) & 0x1;
    }
    return RP_OK;
}

int rp_DpinSetState(rp_dpin_t pin, rp_pinState_t state) {
    uint32_t tmp;
    rp_pinDirection_t direction;
    rp_DpinGetDirection(pin, &direction);
    if (!direction) {
        return RP_EWIP;
    }
    if (pin < RP_DIO0_P) {
        // LEDS
        tmp = ioread32(&hk->led_control);
        iowrite32((tmp & ~(1 << pin)) | ((state << pin) & (1 << pin)), &hk->led_control);
    } else if (pin < RP_DIO0_N) {
        // DIO_P
        pin -= RP_DIO0_P;
        tmp = ioread32(&hk->ex_co_p);
        iowrite32((tmp & ~(1 << pin)) | ((state << pin) & (1 << pin)), &hk->ex_co_p);
    } else {
        // DIO_N
        pin -= RP_DIO0_N;
        tmp = ioread32(&hk->ex_co_n);
        iowrite32((tmp & ~(1 << pin)) | ((state << pin) & (1 << pin)), &hk->ex_co_n);
    }
    return RP_OK;
}

int rp_DpinGetState(rp_dpin_t pin, rp_pinState_t* state) {
    if (pin < RP_DIO0_P) {
        // LEDS
        *state = (ioread32(&hk->led_control) >> pin) & 0x1;
    } else if (pin < RP_DIO0_N) {
        // DIO_P
        pin -= RP_DIO0_P;
        *state = (ioread32(&hk->ex_ci_p) >> pin) & 0x1;
    } else {
        // DIO_N
        pin -= RP_DIO0_N;
        *state = (ioread32(&hk->ex_ci_n) >> pin) & 0x1;
    }
    return RP_OK;
}


/**
<<<<<<< HEAD
 * Analog Inputs
=======
 * Digital loop
 */

int rp_EnableDigitalLoop(bool enable) {
    iowrite32((uint32_t) enable, &hk->digital_loop);
    return RP_OK;
}


/**
 * Analog In Output methods
>>>>>>> f1820cfb
 */

int rp_AIpinGetValueRaw(int unsigned pin, uint32_t* value) {
    FILE *fp;
    switch (pin) {
        case 0:  fp = fopen ("/sys/devices/soc0/amba_pl/83c00000.xadc_wiz/iio:device1/in_voltage11_raw", "r");  break;
        case 1:  fp = fopen ("/sys/devices/soc0/amba_pl/83c00000.xadc_wiz/iio:device1/in_voltage9_raw", "r");   break;
        case 2:  fp = fopen ("/sys/devices/soc0/amba_pl/83c00000.xadc_wiz/iio:device1/in_voltage10_raw", "r");  break;
        case 3:  fp = fopen ("/sys/devices/soc0/amba_pl/83c00000.xadc_wiz/iio:device1/in_voltage12_raw", "r");  break;
        default:
            return RP_EPN;
    }
    int r = !fscanf (fp, "%d", value);
    fclose(fp);
    return r;
}

int rp_AIpinGetValue(int unsigned pin, float* value) {
    uint32_t value_raw;
    int result = rp_AIpinGetValueRaw(pin, &value_raw);
    *value = (((float)value_raw / ANALOG_IN_MAX_VAL_INTEGER) * (ANALOG_IN_MAX_VAL - ANALOG_IN_MIN_VAL)) + ANALOG_IN_MIN_VAL;
    return result;
}


/**
 * Analog Outputs
 */

int rp_AOpinReset() {
    for (int unsigned pin=0; pin<4; pin++) {
        rp_AOpinSetValueRaw(pin, 0);
    }
    return RP_OK;
}

int rp_AOpinSetValueRaw(int unsigned pin, uint32_t value) {
    if (pin >= 4) {
        return RP_EPN;
    }
    if (value > ANALOG_OUT_MAX_VAL_INTEGER) {
        return RP_EOOR;
    }
    return cmn_SetShiftedValue(&ams->dac[pin], value, ANALOG_OUT_MASK, ANALOG_OUT_BITS);
}

int rp_AOpinSetValue(int unsigned pin, float value) {
    uint32_t value_raw = (uint32_t) (((value - ANALOG_OUT_MIN_VAL) / (ANALOG_OUT_MAX_VAL - ANALOG_OUT_MIN_VAL)) * ANALOG_OUT_MAX_VAL_INTEGER);
    return rp_AOpinSetValueRaw(pin, value_raw);
}

int rp_AOpinGetValueRaw(int unsigned pin, uint32_t* value) {
    if (pin >= 4) {
        return RP_EPN;
    }
    return cmn_GetShiftedValue(&ams->dac[pin], value, ANALOG_OUT_MASK, ANALOG_OUT_BITS);
}

int rp_AOpinGetValue(int unsigned pin, float* value) {
    uint32_t value_raw;
    int result = rp_AOpinGetValueRaw(pin, &value_raw);
    *value = (((float)value_raw / ANALOG_OUT_MAX_VAL_INTEGER) * (ANALOG_OUT_MAX_VAL - ANALOG_OUT_MIN_VAL)) + ANALOG_OUT_MIN_VAL;
    return result;
}

int rp_AOpinGetRange(int unsigned pin, float* min_val,  float* max_val) {
    *min_val = ANALOG_OUT_MIN_VAL;
    *max_val = ANALOG_OUT_MAX_VAL;
    return RP_OK;
}


/**
 * Acquire methods
 */

int rp_AcqSetArmKeep(bool enable)
{
    return acq_SetArmKeep(enable);
}

int rp_AcqSetDecimation(rp_acq_decimation_t decimation)
{
    return acq_SetDecimation(decimation);
}

int rp_AcqGetDecimation(rp_acq_decimation_t* decimation)
{
    return acq_GetDecimation(decimation);
}

int rp_AcqGetDecimationFactor(uint32_t* decimation)
{
    return acq_GetDecimationFactor(decimation);
}

int rp_AcqSetSamplingRate(rp_acq_sampling_rate_t sampling_rate)
{
    return acq_SetSamplingRate(sampling_rate);
}

int rp_AcqGetSamplingRate(rp_acq_sampling_rate_t* sampling_rate)
{
    return acq_GetSamplingRate(sampling_rate);
}

int rp_AcqGetSamplingRateHz(float* sampling_rate)
{
    return acq_GetSamplingRateHz(sampling_rate);
}

int rp_AcqSetAveraging(bool enabled)
{
    return acq_SetAveraging(enabled);
}

int rp_AcqGetAveraging(bool *enabled)
{
    return acq_GetAveraging(enabled);
}

int rp_AcqSetTriggerSrc(rp_acq_trig_src_t source)
{
    return acq_SetTriggerSrc(source);
}

int rp_AcqGetTriggerSrc(rp_acq_trig_src_t* source)
{
    return acq_GetTriggerSrc(source);
}

int rp_AcqGetTriggerState(rp_acq_trig_state_t* state)
{
    return acq_GetTriggerState(state);
}

int rp_AcqSetTriggerDelay(int32_t decimated_data_num)
{
    return acq_SetTriggerDelay(decimated_data_num, false);
}

int rp_AcqGetTriggerDelay(int32_t* decimated_data_num)
{
    return acq_GetTriggerDelay(decimated_data_num);
}

int rp_AcqSetTriggerDelayNs(int64_t time_ns)
{
    return acq_SetTriggerDelayNs(time_ns, false);
}

int rp_AcqGetTriggerDelayNs(int64_t* time_ns)
{
    return acq_GetTriggerDelayNs(time_ns);
}

int rp_AcqGetPreTriggerCounter(uint32_t* value) {
    return acq_GetPreTriggerCounter(value);
}

int rp_AcqGetGain(rp_channel_t channel, rp_pinState_t* state)
{
    return acq_GetGain(channel, state);
}

int rp_AcqGetGainV(rp_channel_t channel, float* voltage)
{
    return acq_GetGainV(channel, voltage);
}

int rp_AcqSetGain(rp_channel_t channel, rp_pinState_t state)
{
    return acq_SetGain(channel, state);
}

int rp_AcqGetTriggerLevel(float* voltage)
{
    return acq_GetTriggerLevel(voltage);
}

int rp_AcqSetTriggerLevel(float voltage)
{
    return acq_SetTriggerLevel(voltage);
}

int rp_AcqGetTriggerHyst(float* voltage)
{
    return acq_GetTriggerHyst(voltage);
}

int rp_AcqSetTriggerHyst(float voltage)
{
    return acq_SetTriggerHyst(voltage);
}

int rp_AcqGetWritePointer(uint32_t* pos)
{
    return acq_GetWritePointer(pos);
}

int rp_AcqGetWritePointerAtTrig(uint32_t* pos)
{
    return acq_GetWritePointerAtTrig(pos);
}

int rp_AcqStart()
{
    return acq_Start();
}

int rp_AcqStop()
{
    return acq_Stop();
}
int rp_AcqReset()
{
    return acq_Reset();
}

uint32_t rp_AcqGetNormalizedDataPos(uint32_t pos)
{
    return acq_GetNormalizedDataPos(pos);
}

int rp_AcqGetDataPosRaw(rp_channel_t channel, uint32_t start_pos, uint32_t end_pos, int16_t* buffer, uint32_t* buffer_size)
{
    return acq_GetDataPosRaw(channel, start_pos, end_pos, buffer, buffer_size);
}

int rp_AcqGetDataPosV(rp_channel_t channel, uint32_t start_pos, uint32_t end_pos, float* buffer, uint32_t* buffer_size)
{
    return acq_GetDataPosV(channel, start_pos, end_pos, buffer, buffer_size);
}

int rp_AcqGetDataRaw(rp_channel_t channel,  uint32_t pos, uint32_t* size, int16_t* buffer)
{
    return acq_GetDataRaw(channel, pos, size, buffer);
}

int rp_AcqGetDataRawV2(uint32_t pos, uint32_t* size, uint16_t* buffer, uint16_t* buffer2)
{
    return acq_GetDataRawV2(pos, size, buffer, buffer2);
}

int rp_AcqGetOldestDataRaw(rp_channel_t channel, uint32_t* size, int16_t* buffer)
{
    return acq_GetOldestDataRaw(channel, size, buffer);
}

int rp_AcqGetLatestDataRaw(rp_channel_t channel, uint32_t* size, int16_t* buffer)
{
    return acq_GetLatestDataRaw(channel, size, buffer);
}

int rp_AcqGetDataV(rp_channel_t channel, uint32_t pos, uint32_t* size, float* buffer)
{
    return acq_GetDataV(channel, pos, size, buffer);
}

int rp_AcqGetDataV2(uint32_t pos, uint32_t* size, float* buffer1, float* buffer2)
{
    return acq_GetDataV2(pos, size, buffer1, buffer2);
}

int rp_AcqGetOldestDataV(rp_channel_t channel, uint32_t* size, float* buffer)
{
    return acq_GetOldestDataV(channel, size, buffer);
}

int rp_AcqGetLatestDataV(rp_channel_t channel, uint32_t* size, float* buffer)
{
    return acq_GetLatestDataV(channel, size, buffer);
}

int rp_AcqGetBufSize(uint32_t *size) {
    return acq_GetBufferSize(size);
}

/**
* Generate methods
*/

int rp_GenReset() {
    return gen_SetDefaultValues();
}

int rp_GenOutDisable(rp_channel_t channel) {
    return gen_Disable(channel);
}

int rp_GenOutEnable(rp_channel_t channel) {
    return gen_Enable(channel);
}

int rp_GenOutIsEnabled(rp_channel_t channel, bool *value) {
    return gen_IsEnable(channel, value);
}

int rp_GenAmp(rp_channel_t channel, float amplitude) {
    return gen_setAmplitude(channel, amplitude);
}

int rp_GenGetAmp(rp_channel_t channel, float *amplitude) {
    return gen_getAmplitude(channel, amplitude);
}

int rp_GenOffset(rp_channel_t channel, float offset) {
    return gen_setOffset(channel, offset);
}

int rp_GenGetOffset(rp_channel_t channel, float *offset) {
    return gen_getOffset(channel, offset);
}

int rp_GenFreq(rp_channel_t channel, float frequency) {
    return gen_setFrequency(channel, frequency);
}

int rp_GenGetFreq(rp_channel_t channel, float *frequency) {
    return gen_getFrequency(channel, frequency);
}

int rp_GenPhase(rp_channel_t channel, float phase) {
    return gen_setPhase(channel, phase);
}

int rp_GenGetPhase(rp_channel_t channel, float *phase) {
    return gen_getPhase(channel, phase);
}

int rp_GenWaveform(rp_channel_t channel, rp_waveform_t type) {
    return gen_setWaveform(channel, type);
}

int rp_GenGetWaveform(rp_channel_t channel, rp_waveform_t *type) {
    return gen_getWaveform(channel, type);
}

int rp_GenArbWaveform(rp_channel_t channel, float *waveform, uint32_t length) {
    return gen_setArbWaveform(channel, waveform, length);
}

int rp_GenGetArbWaveform(rp_channel_t channel, float *waveform, uint32_t *length) {
    return gen_getArbWaveform(channel, waveform, length);
}

int rp_GenDutyCycle(rp_channel_t channel, float ratio) {
    return gen_setDutyCycle(channel, ratio);
}

int rp_GenGetDutyCycle(rp_channel_t channel, float *ratio) {
    return gen_getDutyCycle(channel, ratio);
}

int rp_GenMode(rp_channel_t channel, rp_gen_mode_t mode) {
    return gen_setGenMode(channel, mode);
}

int rp_GenGetMode(rp_channel_t channel, rp_gen_mode_t *mode) {
    return gen_getGenMode(channel, mode);
}

int rp_GenBurstCount(rp_channel_t channel, int num) {
    return gen_setBurstCount(channel, num);
}

int rp_GenGetBurstCount(rp_channel_t channel, int *num) {
    return gen_getBurstCount(channel, num);
}

int rp_GenBurstRepetitions(rp_channel_t channel, int repetitions) {
    return gen_setBurstRepetitions(channel, repetitions);
}

int rp_GenGetBurstRepetitions(rp_channel_t channel, int *repetitions) {
    return gen_getBurstRepetitions(channel, repetitions);
}

int rp_GenBurstPeriod(rp_channel_t channel, uint32_t period) {
    return gen_setBurstPeriod(channel, period);
}

int rp_GenGetBurstPeriod(rp_channel_t channel, uint32_t *period) {
    return gen_getBurstPeriod(channel, period);
}

int rp_GenTriggerSource(rp_channel_t channel, rp_trig_src_t src) {
    return gen_setTriggerSource(channel, src);
}

int rp_GenGetTriggerSource(rp_channel_t channel, rp_trig_src_t *src) {
    return gen_getTriggerSource(channel, src);
}

int rp_GenTrigger(int mask) {
    return gen_Trigger(mask);
}

float rp_CmnCnvCntToV(uint32_t field_len, uint32_t cnts, float adc_max_v, uint32_t calibScale, int calib_dc_off, float user_dc_off)
{
	return cmn_CnvCntToV(field_len, cnts, adc_max_v, calibScale, calib_dc_off, user_dc_off);
}
<|MERGE_RESOLUTION|>--- conflicted
+++ resolved
@@ -346,9 +346,6 @@
 
 
 /**
-<<<<<<< HEAD
- * Analog Inputs
-=======
  * Digital loop
  */
 
@@ -359,8 +356,7 @@
 
 
 /**
- * Analog In Output methods
->>>>>>> f1820cfb
+ * Analog Inputs
  */
 
 int rp_AIpinGetValueRaw(int unsigned pin, uint32_t* value) {
