/**
 * $Id: bus_clk_bridge.v 961 2014-01-21 11:40:39Z matej.oblak $
 *
 * @brief Red Pitaya system bus clock crossing bridge.
 *
 * @Author Matej Oblak
 *
 * (c) Red Pitaya  http://www.redpitaya.com
 *
 * This part of code is written in Verilog hardware description language (HDL).
 * Please visit http://en.wikipedia.org/wiki/Verilog
 * for more details on the language used herein.
 */



/**
 * GENERAL DESCRIPTION:
 *
 * This is now just a dummy pass through.
 * 
 */

<<<<<<< HEAD



=======
>>>>>>> d1c64412
module bus_clk_bridge (
   // system bus
   input                 sys_clk_i     ,  //!< bus clock
   input                 sys_rstn_i    ,  //!< bus reset - active low
   input      [ 32-1: 0] sys_addr_i    ,  //!< bus address
   input      [ 32-1: 0] sys_wdata_i   ,  //!< bus write data
   input      [  4-1: 0] sys_sel_i     ,  //!< bus write byte select
   input                 sys_wen_i     ,  //!< bus write enable
   input                 sys_ren_i     ,  //!< bus read enable
<<<<<<< HEAD
   output reg [ 32-1: 0] sys_rdata_o   ,  //!< bus read data
   output reg            sys_err_o     ,  //!< bus error indicator
   output reg            sys_ack_o     ,  //!< bus acknowledge signal
   // Destination bus
   input                 clk_i         ,  //!< clock
   input                 rstn_i        ,  //!< reset - active low
   output reg [ 32-1: 0] addr_o        ,  //!< address
   output reg [ 32-1: 0] wdata_o       ,  //!< write data
   output reg            wen_o         ,  //!< write enable
   output reg            ren_o         ,  //!< read enable
=======
   output     [ 32-1: 0] sys_rdata_o   ,  //!< bus read data
   output                sys_err_o     ,  //!< bus error indicator
   output                sys_ack_o     ,  //!< bus acknowledge signal
   // Destination bus
   input                 clk_i         ,  //!< clock
   input                 rstn_i        ,  //!< reset - active low
   output     [ 32-1: 0] addr_o        ,  //!< address
   output     [ 32-1: 0] wdata_o       ,  //!< write data

   output                wen_o         ,  //!< write enable
   output                ren_o         ,  //!< read enable
>>>>>>> d1c64412
   input      [ 32-1: 0] rdata_i       ,  //!< read data
   input                 err_i         ,  //!< error indicator
   input                 ack_i            //!< acknowledge signal
);

<<<<<<< HEAD
//---------------------------------------------------------------------------------
//  Synchronize signals between clock domains

reg            tmp_rd   ;
reg            tmp_wr   ;
reg  [32-1: 0] tmp_addr ;
reg  [32-1: 0] tmp_wdata;
reg  [32-1: 0] tmp_rdata;

// chnhronization and handshaking
reg            sys_do    ;
reg  [ 2-1: 0] sys_sync  ;
reg            sys_done  ;
reg            dst_do    ;
reg  [ 2-1: 0] dst_sync  ;
reg            dst_done  ;

always @(posedge sys_clk_i)
   if (sys_rstn_i == 1'b0) begin
      tmp_rd   <= 1'b0 ;
      tmp_wr   <= 1'b0 ;
      sys_do   <= 1'b0 ;
      sys_sync <= 2'h0 ;
      sys_done <= 1'b0 ;
   end else begin
      if ((sys_do == sys_done) && (sys_wen_i || sys_ren_i)) begin
         tmp_addr  <= sys_addr_i ;
         tmp_wdata <= sys_wdata_i;
         tmp_rd    <= sys_ren_i  ;
         tmp_wr    <= sys_wen_i  ;
         sys_do  <= !sys_do;
      end
      sys_sync <= {sys_sync[0], dst_done};
      sys_done <= sys_sync[1];
   end

always @(posedge clk_i)
   if (rstn_i == 1'b0) begin
      dst_do    <= 1'b0 ;
      dst_sync  <= 2'h0 ;
      dst_done  <= 1'b0 ;
   end else begin
      dst_sync <= {dst_sync[0], sys_do};
      dst_do   <= dst_sync[1];

      if (ack_i && (dst_do != dst_done))
         dst_done <= dst_do;
   end

always @(posedge clk_i)
if (rstn_i == 1'b0) begin
   ren_o <= 1'b0;
   wen_o <= 1'b0;
end else begin
   ren_o <= tmp_rd && (dst_sync[1]^dst_do);
   wen_o <= tmp_wr && (dst_sync[1]^dst_do);
end

always @(posedge clk_i)
if (dst_sync[1]^dst_do) begin
   addr_o  <= tmp_addr ;
   wdata_o <= tmp_wdata;
end

always @(posedge clk_i)
if (ack_i)  tmp_rdata <= rdata_i;

always @(posedge sys_clk_i)
if (sys_done ^ sys_sync[1])  sys_rdata_o <= tmp_rdata;

always @(posedge sys_clk_i)
if (sys_rstn_i == 1'b0) begin
   sys_err_o <= 1'b0;
   sys_ack_o <= 1'b0;
end else begin
   sys_err_o <= err_i                 ;
   sys_ack_o <= sys_done ^ sys_sync[1];
end
=======
assign addr_o  = sys_addr_i ;
assign wdata_o = sys_wdata_i;
assign wen_o   = sys_wen_i;
assign ren_o   = sys_ren_i;
assign sys_rdata_o = rdata_i;
assign sys_err_o   = err_i  ;
assign sys_ack_o   = ack_i  ;
>>>>>>> d1c64412

endmodule<|MERGE_RESOLUTION|>--- conflicted
+++ resolved
@@ -21,12 +21,6 @@
  * 
  */
 
-<<<<<<< HEAD
-
-
-
-=======
->>>>>>> d1c64412
 module bus_clk_bridge (
    // system bus
    input                 sys_clk_i     ,  //!< bus clock
@@ -36,18 +30,6 @@
    input      [  4-1: 0] sys_sel_i     ,  //!< bus write byte select
    input                 sys_wen_i     ,  //!< bus write enable
    input                 sys_ren_i     ,  //!< bus read enable
-<<<<<<< HEAD
-   output reg [ 32-1: 0] sys_rdata_o   ,  //!< bus read data
-   output reg            sys_err_o     ,  //!< bus error indicator
-   output reg            sys_ack_o     ,  //!< bus acknowledge signal
-   // Destination bus
-   input                 clk_i         ,  //!< clock
-   input                 rstn_i        ,  //!< reset - active low
-   output reg [ 32-1: 0] addr_o        ,  //!< address
-   output reg [ 32-1: 0] wdata_o       ,  //!< write data
-   output reg            wen_o         ,  //!< write enable
-   output reg            ren_o         ,  //!< read enable
-=======
    output     [ 32-1: 0] sys_rdata_o   ,  //!< bus read data
    output                sys_err_o     ,  //!< bus error indicator
    output                sys_ack_o     ,  //!< bus acknowledge signal
@@ -59,92 +41,11 @@
 
    output                wen_o         ,  //!< write enable
    output                ren_o         ,  //!< read enable
->>>>>>> d1c64412
    input      [ 32-1: 0] rdata_i       ,  //!< read data
    input                 err_i         ,  //!< error indicator
    input                 ack_i            //!< acknowledge signal
 );
 
-<<<<<<< HEAD
-//---------------------------------------------------------------------------------
-//  Synchronize signals between clock domains
-
-reg            tmp_rd   ;
-reg            tmp_wr   ;
-reg  [32-1: 0] tmp_addr ;
-reg  [32-1: 0] tmp_wdata;
-reg  [32-1: 0] tmp_rdata;
-
-// chnhronization and handshaking
-reg            sys_do    ;
-reg  [ 2-1: 0] sys_sync  ;
-reg            sys_done  ;
-reg            dst_do    ;
-reg  [ 2-1: 0] dst_sync  ;
-reg            dst_done  ;
-
-always @(posedge sys_clk_i)
-   if (sys_rstn_i == 1'b0) begin
-      tmp_rd   <= 1'b0 ;
-      tmp_wr   <= 1'b0 ;
-      sys_do   <= 1'b0 ;
-      sys_sync <= 2'h0 ;
-      sys_done <= 1'b0 ;
-   end else begin
-      if ((sys_do == sys_done) && (sys_wen_i || sys_ren_i)) begin
-         tmp_addr  <= sys_addr_i ;
-         tmp_wdata <= sys_wdata_i;
-         tmp_rd    <= sys_ren_i  ;
-         tmp_wr    <= sys_wen_i  ;
-         sys_do  <= !sys_do;
-      end
-      sys_sync <= {sys_sync[0], dst_done};
-      sys_done <= sys_sync[1];
-   end
-
-always @(posedge clk_i)
-   if (rstn_i == 1'b0) begin
-      dst_do    <= 1'b0 ;
-      dst_sync  <= 2'h0 ;
-      dst_done  <= 1'b0 ;
-   end else begin
-      dst_sync <= {dst_sync[0], sys_do};
-      dst_do   <= dst_sync[1];
-
-      if (ack_i && (dst_do != dst_done))
-         dst_done <= dst_do;
-   end
-
-always @(posedge clk_i)
-if (rstn_i == 1'b0) begin
-   ren_o <= 1'b0;
-   wen_o <= 1'b0;
-end else begin
-   ren_o <= tmp_rd && (dst_sync[1]^dst_do);
-   wen_o <= tmp_wr && (dst_sync[1]^dst_do);
-end
-
-always @(posedge clk_i)
-if (dst_sync[1]^dst_do) begin
-   addr_o  <= tmp_addr ;
-   wdata_o <= tmp_wdata;
-end
-
-always @(posedge clk_i)
-if (ack_i)  tmp_rdata <= rdata_i;
-
-always @(posedge sys_clk_i)
-if (sys_done ^ sys_sync[1])  sys_rdata_o <= tmp_rdata;
-
-always @(posedge sys_clk_i)
-if (sys_rstn_i == 1'b0) begin
-   sys_err_o <= 1'b0;
-   sys_ack_o <= 1'b0;
-end else begin
-   sys_err_o <= err_i                 ;
-   sys_ack_o <= sys_done ^ sys_sync[1];
-end
-=======
 assign addr_o  = sys_addr_i ;
 assign wdata_o = sys_wdata_i;
 assign wen_o   = sys_wen_i;
@@ -152,6 +53,5 @@
 assign sys_rdata_o = rdata_i;
 assign sys_err_o   = err_i  ;
 assign sys_ack_o   = ack_i  ;
->>>>>>> d1c64412
 
 endmodule