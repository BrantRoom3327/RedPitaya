--- conflicted
+++ resolved
@@ -157,111 +157,10 @@
            buff_ctrl = open('./ctrl_data/gen_ctrl_ch2', 'r').readlines()
 
         for i in range(len(buff_ctrl)):
-<<<<<<< HEAD
             buff_ctrl[i] = float(buff_ctrl[i].strip('\n'))
 
         rp_scpi.tx_txt('RP:RESET')
-        #print(buff[0] == buff_ctrl[0])
-
-        import matplotlib.pyplot as plt
-        plt.plot(buff)
-        plt.ylabel('Voltage')
-        plt.show()
-
         return (buff[:] == buff_ctrl[:])
-=======
-            buff_ctrl[i] = (float)(buff_ctrl[i].strip('\n'))
-            buff[i] = (float)(buff[i])
-        rp_scpi.tx_txt('ACQ:RST')
-
-        #Compare the two buffers
-        cmp = lambda x, y: collections.Counter(x) == collections.Counter(y)
-        return cmp(buff, buff_ctrl)
-
-
-    def app_run(self, app_name):
-		rp_scpi.tx_txt(app_name + ':RUN')
-		rp_scpi.tx_txt(app_name + ':RUNNING')
-		return rp_scpi.rx_txt()
-
-    def app_stop(self, app_name):
-		rp_scpi.tx_txt(app_name + ':STOP')
-		rp_scpi.tx_txt(app_name + ':RUNNING')
-		return rp_scpi.rx_txt()
-
-    def osc_offset(self, channel, value):
-		rp_scpi.tx_txt('OSC:' + channel + ':OFFSET ' + str(value))
-		rp_scpi.tx_txt('OSC:' + channel + ':OFFSET?')
-		return rp_scpi.rx_txt()
-
-    def osc_scale(self, channel, value):
-		rp_scpi.tx_txt('OSC:' + channel + ':SCALE ' + str(value))
-		rp_scpi.tx_txt('OSC:' + channel + ':SCALE?')
-		return rp_scpi.rx_txt()
-
-    def osc_probe(self, channel, value):
-		rp_scpi.tx_txt('OSC:' + channel + ':PROBE ' + str(value))
-		rp_scpi.tx_txt('OSC:' + channel + ':PROBE?')
-		return rp_scpi.rx_txt()
-
-    def osc_gain(self, channel, value):
-		rp_scpi.tx_txt('OSC:' + channel + ':IN:GAIN ' + str(value))
-		rp_scpi.tx_txt('OSC:' + channel + ':IN:GAIN?')
-		return rp_scpi.rx_txt()
-
-    def osc_time_offset(self, value):
-		rp_scpi.tx_txt('OSC:TIME:OFFSET ' + str(value))
-		rp_scpi.tx_txt('OSC:TIME:OFFSET?')
-		return rp_scpi.rx_txt()
-
-    def osc_time_scale(self, value):
-		rp_scpi.tx_txt('OSC:TIME:SCALE ' + str(value))
-		rp_scpi.tx_txt('OSC:TIME:SCALE?')
-		return rp_scpi.rx_txt()
-
-    def osc_sweep(self, value):
-		rp_scpi.tx_txt('OSC:TRIG:SWEEP ' + str(value))
-		rp_scpi.tx_txt('OSC:TRIG:SWEEP?')
-		return rp_scpi.rx_txt()
-
-    def osc_source(self, value):
-		rp_scpi.tx_txt('OSC:TRIG:SOURCE ' + str(value))
-		rp_scpi.tx_txt('OSC:TRIG:SOURCE?')
-		return rp_scpi.rx_txt()
-
-    def osc_slope(self, value):
-		rp_scpi.tx_txt('OSC:TRIG:SLOPE ' + str(value))
-		rp_scpi.tx_txt('OSC:TRIG:SLOPE?')
-		return rp_scpi.rx_txt()
-
-    def osc_level(self, value):
-		rp_scpi.tx_txt('OSC:TRIG:LEVEL ' + str(value))
-		rp_scpi.tx_txt('OSC:TRIG:LEVEL?')
-		return rp_scpi.rx_txt()
-
-    def osc_data_size(self, size):
-		rp_scpi.tx_txt('OSC:DATA:SIZE ' + str(size))
-		rp_scpi.tx_txt('OSC:DATA:SIZE?')
-		return rp_scpi.rx_txt()
-
-	# SPEC
-
-    def spec_data_size(self, size):
-		rp_scpi.tx_txt('SPEC:DATA:SIZE ' + str(size))
-		rp_scpi.tx_txt('SPEC:DATA:SIZE?')
-		return rp_scpi.rx_txt()
-
-    def spec_freq_min(self, size):
-		rp_scpi.tx_txt('SPEC:FREQ:MIN ' + str(size))
-		rp_scpi.tx_txt('SPEC:FREQ:MIN?')
-		return rp_scpi.rx_txt()
-
-    def spec_freq_max(self, size):
-		rp_scpi.tx_txt('SPEC:FREQ:MAX ' + str(size))
-		rp_scpi.tx_txt('SPEC:FREQ:MAX?')
-		return rp_scpi.rx_txt()
-
->>>>>>> 62c3234e
 
 # Main test class
 class MainTest(unittest.TestCase):
@@ -364,78 +263,6 @@
 
     ############### SIGNAL ACQUISITION TOOL ###############
 
-
-<<<<<<< HEAD
-=======
-	############### OSCILLOSCOPE MODULE ###############
-    def test0501_osc_run(self):
-		self.assertEquals(Base().app_run('OSC'), '1')
-
-    def test0502_osc_stop(self):
-		self.assertEquals(Base().app_stop('OSC'), '0')
-
-    def test0505_osc_offset(self):
-		for channel in rp_channels:
-			for offset in rp_offs_range:
-				self.assertEquals(Base().osc_offset(channel, offset), str(offset))
-
-    def test0506_osc_scale(self):
-		for channel in rp_channels:
-			for scale in rp_scales:
-				self.assertEquals(Base().osc_scale(channel, scale), str(scale))
-
-    def test0507_osc_probe(self):
-		for channel in ['CH1', 'CH2']:
-			for probe in rp_scales:
-				self.assertEquals(Base().osc_probe(channel, probe), str(probe))
-
-    def test0508_osc_gain(self):
-        for channel in ['CH1', 'CH2']:
-			for gain in ['LV', 'HV']:
-				self.assertEquals(Base().osc_gain(channel, gain), str(gain))
-
-    def test0509_osc_time_offset(self):
-        for offset in rp_scales:
-			self.assertEquals(Base().osc_time_offset(offset), str(offset))
-
-    def test0510_osc_time_scale(self):
-		for scale in rp_scales:
-			self.assertEquals(Base().osc_time_scale(scale), str(scale))
-
-    def test0511_osc_sweep(self):
-		for value in ['AUTO', 'NORMAL', 'SINGLE']:
-			self.assertEquals(Base().osc_sweep(value), str(value))
-
-    def test0512_osc_source(self):
-		for value in ['CH1', 'CH2', 'EXT']:
-			self.assertEquals(Base().osc_source(value), str(value))
-
-    def test0513_osc_slope(self):
-		for k, v in {'POS': '1', 'NEG': '0'}.items():
-			self.assertEquals(Base().osc_slope(k), v)
-
-    def test0514_osc_level(self):
-		for i in [0.0, -0.3, 0, 0.5, 0.83]:
-			self.assertEquals(Base().osc_level(i), str(i))
-
-	############### SPECTRUM MODULE ###############
-
-    def test0600_spec_run(self):
-		self.assertEquals(Base().app_run('SPEC'), '1')
-
-    def test0601_spec_stop(self):
-		self.assertEquals(Base().app_stop('SPEC'), '0')
-
-    def test0602_spec_freq_min(self):
-		for size in [1232, 1123, 2131]:
-			self.assertEquals(Base().spec_freq_min(size), str(size))
-
-    def test0603_spec_freq_max(self):
-		for size in [1231, 11233, 21232]:
-			self.assertEquals(Base().spec_freq_max(size), str(size))
-
-
->>>>>>> 62c3234e
     #TODO: Arbitrary-waveform. TRAC-DATA
 
 
