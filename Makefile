--- conflicted
+++ resolved
@@ -493,19 +493,10 @@
 APP_SPECTRUMPRO_DIR = Applications/spectrumpro
 APP_LCRMETER_DIR    = Applications/lcr_meter
 APP_SCPISERVER_DIR    = Applications/scpi_server
-<<<<<<< HEAD
 APP_WIFIWIZARD_DIR    = Applications/wifi_wizard
-
-.PHONY: apps_pro scopegenpro spectrumpro lcr_meter scpi_server wifi_wizard
-
-apps_pro: scopegenpro spectrumpro lcr_meter scpi_server wifi_wizard
-=======
 APP_UPDATER_DIR    = Applications/updater
-
-.PHONY: apps_pro scopegenpro spectrumpro lcr_meter scpi_server updater
-
-apps_pro: scopegenpro spectrumpro lcr_meter scpi_server updater
->>>>>>> 93b1118f
+.PHONY: apps_pro scopegenpro spectrumpro lcr_meter scpi_server wifi_wizard updater
+apps_pro: scopegenpro spectrumpro lcr_meter scpi_server wifi_wizard updater 
 
 scopegenpro: api $(NGINX)
 	$(MAKE) -C $(APP_SCOPEGENPRO_DIR)
@@ -523,16 +514,14 @@
 	$(MAKE) -C $(APP_SCPISERVER_DIR)
 	$(MAKE) -C $(APP_SCPISERVER_DIR) install INSTALL_DIR=$(abspath $(INSTALL_DIR))
 
-<<<<<<< HEAD
 wifi_wizard: api $(NGINX)
 	$(MAKE) -C $(APP_WIFIWIZARD_DIR)
 	$(MAKE) -C $(APP_WIFIWIZARD_DIR) install INSTALL_DIR=$(abspath $(INSTALL_DIR))
 
-=======
 updater: api $(NGINX)
 	$(MAKE) -C $(APP_UPDATER_DIR)
 	$(MAKE) -C $(APP_UPDATER_DIR) install INSTALL_DIR=$(abspath $(INSTALL_DIR))
->>>>>>> 93b1118f
+
 else
 
 apps_pro:
