--- conflicted
+++ resolved
@@ -245,15 +245,9 @@
 LA_TEST_DIR     = api2/test
 
 .PHONY: examples rp_communication
-<<<<<<< HEAD
-.PHONY: monitor monitor_old generator calib calibrate discovery laboardtest hamrf gpiorelay
-
-examples: monitor monitor_old calib generator discovery hamrf gpiorelay
-=======
-.PHONY: lcr bode monitor monitor_old generator acquire calib calibrate discovery laboardtest
-
-examples: lcr bode monitor monitor_old generator acquire calib discovery
->>>>>>> 90caafbc
+.PHONY: monitor monitor_old generator acquire calib calibrate discovery laboardtest hamrf gpiorelay
+
+examples: monitor monitor_old generator acquire calib discovery hamrf gpiorelay
 # calibrate laboardtest
 
 lcr:
