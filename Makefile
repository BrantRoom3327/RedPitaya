--- conflicted
+++ resolved
@@ -137,14 +137,9 @@
 
 all: zip
 
-<<<<<<< HEAD
 $(TARGET): $(NGINX) $(BOOT) $(TESTBOOT) $(UBOOT_SCRIPT) $(DEVICETREE) $(LINUX) $(URAMDISK) $(IDGEN) \
 	   $(MONITOR) $(GENERATE) $(ACQUIRE) $(CALIB) $(DISCOVERY) $(ECOSYSTEM) \
-	   $(SCPI_SERVER) $(LIBRP) $(LIBRPAPP) $(GDBSERVER) $(APP_SPECTRUM) sdk rp_communication apps_free
-
-=======
-$(TARGET): $(NGINX) $(BOOT) $(TESTBOOT) $(UBOOT_SCRIPT) $(DEVICETREE) $(LINUX) $(URAMDISK) $(IDGEN) $(MONITOR) $(GENERATE) $(ACQUIRE) $(CALIB) $(DISCOVERY) $(ECOSYSTEM) $(SCPI_SERVER) $(LIBRP) $(LIBRPAPP) $(GDBSERVER) $(APP_SCOPE) $(APP_SPECTRUM) sdk rp_communication old_apps
->>>>>>> e26c0bc2
+	   $(SCPI_SERVER) $(LIBRP) $(LIBRPAPP) $(GDBSERVER) $(APP_SCOPE) $(APP_SPECTRUM) sdk rp_communication apps_free
 	mkdir $(TARGET)
 	cp $(BOOT)             $(TARGET)
 	cp $(TESTBOOT)         $(TARGET)
