#
# Automatically generated file; DO NOT EDIT.
# Buildroot 2014.02 Configuration
#
BR2_HAVE_DOT_CONFIG=y

#
# Target options
#
# BR2_arcle is not set
# BR2_arceb is not set
BR2_arm=y
# BR2_armeb is not set
# BR2_aarch64 is not set
# BR2_avr32 is not set
# BR2_bfin is not set
# BR2_i386 is not set
# BR2_microblazeel is not set
# BR2_microblazebe is not set
# BR2_mips is not set
# BR2_mipsel is not set
# BR2_mips64 is not set
# BR2_mips64el is not set
# BR2_nios2 is not set
# BR2_powerpc is not set
# BR2_sh is not set
# BR2_sh64 is not set
# BR2_sparc is not set
# BR2_x86_64 is not set
# BR2_xtensa is not set
BR2_ARCH="arm"
BR2_ENDIAN="LITTLE"
BR2_GCC_TARGET_ARCH="armv7-a"
BR2_GCC_TARGET_ABI="aapcs-linux"
BR2_GCC_TARGET_CPU="cortex-a9"
BR2_GCC_TARGET_FPU="neon"
BR2_GCC_TARGET_FLOAT_ABI="hard"
BR2_GCC_TARGET_MODE="arm"
BR2_ARM_CPU_HAS_NEON=y
BR2_ARM_CPU_MAYBE_HAS_NEON=y
BR2_ARM_CPU_MAYBE_HAS_VFPV2=y
BR2_ARM_CPU_MAYBE_HAS_VFPV3=y
BR2_ARM_CPU_HAS_THUMB2=y
# BR2_arm7tdmi is not set
# BR2_arm720t is not set
# BR2_arm920t is not set
# BR2_arm922t is not set
# BR2_arm926t is not set
# BR2_arm10t is not set
# BR2_arm1136jf_s_r0 is not set
# BR2_arm1136jf_s_r1 is not set
# BR2_arm1176jz_s is not set
# BR2_arm1176jzf_s is not set
# BR2_cortex_a5 is not set
# BR2_cortex_a7 is not set
# BR2_cortex_a8 is not set
BR2_cortex_a9=y
# BR2_cortex_a15 is not set
# BR2_fa526 is not set
# BR2_pj4 is not set
# BR2_strongarm is not set
# BR2_xscale is not set
# BR2_iwmmxt is not set
# BR2_arm1136jf_s is not set
# BR2_ARM_EABI is not set
BR2_ARM_EABIHF=y
BR2_ARM_ENABLE_NEON=y
# BR2_ARM_FPU_VFPV2 is not set
# BR2_ARM_FPU_VFPV3 is not set
# BR2_ARM_FPU_VFPV3D16 is not set
BR2_ARM_FPU_NEON=y
BR2_ARM_INSTRUCTIONS_ARM_CHOICE=y
# BR2_ARM_INSTRUCTIONS_THUMB2 is not set
BR2_ARM_INSTRUCTIONS_ARM=y

#
# Build options
#

#
# Commands
#
BR2_WGET="wget --passive-ftp -nd -t 3"
BR2_SVN="svn"
BR2_BZR="bzr"
BR2_GIT="git"
BR2_CVS="cvs"
BR2_LOCALFILES="cp"
BR2_SCP="scp"
BR2_SSH="ssh"
BR2_HG="hg"
BR2_ZCAT="gzip -d -c"
BR2_BZCAT="bzcat"
BR2_XZCAT="xzcat"
BR2_TAR_OPTIONS=""
BR2_DEFCONFIG="$(CONFIG_DIR)/defconfig"
BR2_DL_DIR="$(TOPDIR)/dl"
BR2_HOST_DIR="$(BASE_DIR)/host"

#
# Mirrors and Download locations
#
BR2_PRIMARY_SITE=""
BR2_BACKUP_SITE="http://sources.buildroot.net"
BR2_KERNEL_MIRROR="http://www.kernel.org/pub"
BR2_GNU_MIRROR="http://ftp.gnu.org/pub/gnu"
BR2_DEBIAN_MIRROR="http://ftp.debian.org"
BR2_LUAROCKS_MIRROR="http://luarocks.org/repositories/rocks"
BR2_JLEVEL=0
# BR2_CCACHE is not set
# BR2_DEPRECATED is not set
# BR2_ENABLE_DEBUG is not set
BR2_STRIP_strip=y
# BR2_STRIP_sstrip is not set
# BR2_STRIP_none is not set
BR2_STRIP_EXCLUDE_FILES=""
BR2_STRIP_EXCLUDE_DIRS=""
# BR2_OPTIMIZE_0 is not set
# BR2_OPTIMIZE_1 is not set
# BR2_OPTIMIZE_2 is not set
# BR2_OPTIMIZE_3 is not set
BR2_OPTIMIZE_S=y
# BR2_ENABLE_SSP is not set
# BR2_PREFER_STATIC_LIB is not set
BR2_PACKAGE_OVERRIDE_FILE="$(TOPDIR)/local.mk"
BR2_GLOBAL_PATCH_DIR="../patches"

#
# Toolchain
#
BR2_TOOLCHAIN_USES_GLIBC=y
# BR2_TOOLCHAIN_BUILDROOT is not set
BR2_TOOLCHAIN_EXTERNAL=y
<<<<<<< HEAD
# BR2_TOOLCHAIN_EXTERNAL_LINARO_2013_11 is not set
# BR2_TOOLCHAIN_EXTERNAL_LINARO_2013_10 is not set
# BR2_TOOLCHAIN_EXTERNAL_LINARO_2013_09 is not set

#
# Sourcery CodeBench toolchains available for the EABI ABI
#
=======

#
# Linaro toolchains available for Cortex-A + EABIhf
#
# BR2_TOOLCHAIN_EXTERNAL_CODESOURCERY_ARM201311 is not set
# BR2_TOOLCHAIN_EXTERNAL_CODESOURCERY_ARM201305 is not set
# BR2_TOOLCHAIN_EXTERNAL_CODESOURCERY_ARM201203 is not set
# BR2_TOOLCHAIN_EXTERNAL_ARAGO_ARMV7A_201109 is not set
# BR2_TOOLCHAIN_EXTERNAL_ARAGO_ARMV5TE_201109 is not set
>>>>>>> 4f5e1feb
BR2_TOOLCHAIN_EXTERNAL_CUSTOM=y
# BR2_TOOLCHAIN_EXTERNAL_DOWNLOAD is not set
BR2_TOOLCHAIN_EXTERNAL_PREINSTALLED=y
BR2_TOOLCHAIN_EXTERNAL_PATH="$(BUILDROOT_CROSS_PATH)"
BR2_TOOLCHAIN_EXTERNAL_CUSTOM_PREFIX="$(BUILDROOT_CROSS_COMPILE)"
BR2_TOOLCHAIN_EXTERNAL_PREFIX="$(BUILDROOT_CROSS_COMPILE)"
BR2_TOOLCHAIN_EXTERNAL_GLIBC=y
# BR2_TOOLCHAIN_EXTERNAL_CUSTOM_UCLIBC is not set
BR2_TOOLCHAIN_EXTERNAL_CUSTOM_GLIBC=y
# BR2_TOOLCHAIN_EXTERNAL_CUSTOM_MUSL is not set
BR2_TOOLCHAIN_EXTERNAL_INET_RPC=y
BR2_TOOLCHAIN_EXTERNAL_CXX=y
BR2_TOOLCHAIN_EXTRA_EXTERNAL_LIBS=""
# BR2_TOOLCHAIN_EXTERNAL_GDB_SERVER_COPY is not set
# BR2_PACKAGE_HOST_GDB is not set
BR2_LARGEFILE=y
BR2_INET_IPV6=y
BR2_TOOLCHAIN_HAS_NATIVE_RPC=y
BR2_USE_WCHAR=y
BR2_ENABLE_LOCALE=y
BR2_INSTALL_LIBSTDCPP=y
BR2_TOOLCHAIN_HAS_THREADS=y
BR2_TOOLCHAIN_HAS_THREADS_DEBUG=y
BR2_TOOLCHAIN_HAS_SHADOW_PASSWORDS=y
BR2_TOOLCHAIN_HAS_SSP=y
BR2_ENABLE_LOCALE_PURGE=y
BR2_ENABLE_LOCALE_WHITELIST="C en_US"
BR2_GENERATE_LOCALE=""
BR2_USE_MMU=y
BR2_TARGET_OPTIMIZATION="-pipe"
BR2_TARGET_LDFLAGS=""
# BR2_ECLIPSE_REGISTER is not set

#
# System configuration
#
BR2_TARGET_GENERIC_HOSTNAME="redpitaya"
BR2_TARGET_GENERIC_ISSUE="Welcome to Red Pitaya"
# BR2_TARGET_GENERIC_PASSWD_DES is not set
BR2_TARGET_GENERIC_PASSWD_MD5=y
# BR2_TARGET_GENERIC_PASSWD_SHA256 is not set
# BR2_TARGET_GENERIC_PASSWD_SHA512 is not set
BR2_TARGET_GENERIC_PASSWD_METHOD="md5"
BR2_INIT_BUSYBOX=y
# BR2_INIT_SYSV is not set

#
# systemd needs udev /dev management and a toolchain w/ largefile, wchar, IPv6, threads
#
# BR2_INIT_NONE is not set
# BR2_ROOTFS_DEVICE_CREATION_STATIC is not set
# BR2_ROOTFS_DEVICE_CREATION_DYNAMIC_DEVTMPFS is not set
BR2_ROOTFS_DEVICE_CREATION_DYNAMIC_MDEV=y
# BR2_ROOTFS_DEVICE_CREATION_DYNAMIC_UDEV is not set
BR2_ROOTFS_DEVICE_TABLE="system/device_table.txt"
BR2_ROOTFS_SKELETON_DEFAULT=y
# BR2_ROOTFS_SKELETON_CUSTOM is not set
BR2_TARGET_GENERIC_ROOT_PASSWD="root"
# BR2_TARGET_GENERIC_GETTY is not set
BR2_TARGET_GENERIC_REMOUNT_ROOTFS_RW=y
BR2_ROOTFS_OVERLAY="../overlay"
BR2_ROOTFS_POST_BUILD_SCRIPT=""
BR2_ROOTFS_POST_IMAGE_SCRIPT=""

#
# Kernel
#
# BR2_LINUX_KERNEL is not set

#
# Target packages
#
BR2_PACKAGE_BUSYBOX=y
# BR2_BUSYBOX_VERSION_1_20_X is not set
# BR2_BUSYBOX_VERSION_1_21_X is not set
BR2_BUSYBOX_VERSION_1_22_X=y
# BR2_PACKAGE_BUSYBOX_SNAPSHOT is not set
BR2_BUSYBOX_VERSION="1.22.1"
BR2_PACKAGE_BUSYBOX_CONFIG="../busybox.config"
# BR2_PACKAGE_BUSYBOX_SHOW_OTHERS is not set
# BR2_PACKAGE_BUSYBOX_WATCHDOG is not set

#
# Audio and video applications
#
# BR2_PACKAGE_ALSA_UTILS is not set
# BR2_PACKAGE_AUMIX is not set
# BR2_PACKAGE_BELLAGIO is not set
# BR2_PACKAGE_FAAD2 is not set
# BR2_PACKAGE_FFMPEG is not set
# BR2_PACKAGE_FLAC is not set
# BR2_PACKAGE_GSTREAMER is not set
# BR2_PACKAGE_GSTREAMER1 is not set
# BR2_PACKAGE_LAME is not set
# BR2_PACKAGE_LIBVPX is not set
# BR2_PACKAGE_MADPLAY is not set
# BR2_PACKAGE_MPD is not set
# BR2_PACKAGE_MPG123 is not set
# BR2_PACKAGE_MPLAYER is not set
# BR2_PACKAGE_MUSEPACK is not set
# BR2_PACKAGE_OPUS_TOOLS is not set
# BR2_PACKAGE_PULSEAUDIO is not set
# BR2_PACKAGE_TSTOOLS is not set
# BR2_PACKAGE_VLC is not set
# BR2_PACKAGE_VORBIS_TOOLS is not set
# BR2_PACKAGE_WAVPACK is not set
# BR2_PACKAGE_YAVTA is not set

#
# Compressors and decompressors
#
# BR2_PACKAGE_BZIP2 is not set
# BR2_PACKAGE_INFOZIP is not set
# BR2_PACKAGE_LZOP is not set
# BR2_PACKAGE_XZ is not set

#
# Debugging, profiling and benchmark
#
# BR2_PACKAGE_BONNIE is not set
# BR2_PACKAGE_CACHE_CALIBRATOR is not set
# BR2_PACKAGE_DHRYSTONE is not set
# BR2_PACKAGE_DMALLOC is not set
# BR2_PACKAGE_DROPWATCH is not set
# BR2_PACKAGE_DSTAT is not set
# BR2_PACKAGE_DUMA is not set
# BR2_PACKAGE_FIO is not set
# BR2_PACKAGE_GDB is not set
# BR2_PACKAGE_IOZONE is not set
# BR2_PACKAGE_KEXEC is not set

#
# ktap needs a Linux kernel to be built
#
# BR2_PACKAGE_LATENCYTOP is not set
# BR2_PACKAGE_LMBENCH is not set
# BR2_PACKAGE_LTP_TESTSUITE is not set
# BR2_PACKAGE_LTRACE is not set

#
# lttng-modules needs a Linux kernel to be built
#
# BR2_PACKAGE_LTTNG_TOOLS is not set
# BR2_PACKAGE_MEMSTAT is not set
# BR2_PACKAGE_NETPERF is not set
# BR2_PACKAGE_OPROFILE is not set
# BR2_PACKAGE_PAX_UTILS is not set

#
# perf needs a toolchain w/ largefile and a Linux kernel to be built
#
# BR2_PACKAGE_PV is not set
# BR2_PACKAGE_RAMSMP is not set
# BR2_PACKAGE_RAMSPEED is not set
# BR2_PACKAGE_RT_TESTS is not set
BR2_PACKAGE_STRACE=y
# BR2_PACKAGE_STRESS is not set
# BR2_PACKAGE_TINYMEMBENCH is not set
# BR2_PACKAGE_TRACE_CMD is not set
# BR2_PACKAGE_VALGRIND is not set
# BR2_PACKAGE_WHETSTONE is not set

#
# Development tools
#
# BR2_PACKAGE_BINUTILS is not set
# BR2_PACKAGE_BSDIFF is not set
# BR2_PACKAGE_BUSTLE is not set
# BR2_PACKAGE_CVS is not set
# BR2_PACKAGE_FLEX is not set
# BR2_PACKAGE_GIT is not set
# BR2_PACKAGE_GPERF is not set
# BR2_PACKAGE_JQ is not set
# BR2_PACKAGE_LIBTOOL is not set
# BR2_PACKAGE_MAKE is not set
# BR2_PACKAGE_PKGCONF is not set
# BR2_PACKAGE_SSTRIP is not set
# BR2_PACKAGE_SUBVERSION is not set
# BR2_PACKAGE_TREE is not set

#
# Filesystem and flash utilities
#
# BR2_PACKAGE_CIFS_UTILS is not set
# BR2_PACKAGE_CRAMFS is not set
# BR2_PACKAGE_CURLFTPFS is not set
BR2_PACKAGE_DOSFSTOOLS=y
# BR2_PACKAGE_DOSFSTOOLS_FATLABEL is not set
BR2_PACKAGE_DOSFSTOOLS_FSCK_FAT=y
# BR2_PACKAGE_DOSFSTOOLS_MKFS_FAT is not set
# BR2_PACKAGE_E2FSPROGS is not set
# BR2_PACKAGE_ECRYPTFS_UTILS is not set
# BR2_PACKAGE_EXFAT is not set
# BR2_PACKAGE_EXFAT_UTILS is not set
# BR2_PACKAGE_F2FS_TOOLS is not set
# BR2_PACKAGE_FLASHBENCH is not set
# BR2_PACKAGE_GENEXT2FS is not set
# BR2_PACKAGE_GENROMFS is not set
# BR2_PACKAGE_KOBS_NG is not set
# BR2_PACKAGE_MAKEDEVS is not set
# BR2_PACKAGE_MMC_UTILS is not set
# BR2_PACKAGE_MTD is not set
# BR2_PACKAGE_NFS_UTILS is not set
# BR2_PACKAGE_NTFS_3G is not set
# BR2_PACKAGE_SQUASHFS is not set
# BR2_PACKAGE_SSHFS is not set
# BR2_PACKAGE_SUNXI_TOOLS is not set
# BR2_PACKAGE_UNIONFS is not set
# BR2_PACKAGE_XFSPROGS is not set

#
# Games
#
# BR2_PACKAGE_GNUCHESS is not set
# BR2_PACKAGE_LBREAKOUT2 is not set
# BR2_PACKAGE_LTRIS is not set
# BR2_PACKAGE_PRBOOM is not set

#
# Graphic libraries and applications (graphic/text)
#

#
# Graphic applications
#
# BR2_PACKAGE_FSWEBCAM is not set
# BR2_PACKAGE_GNUPLOT is not set
# BR2_PACKAGE_JHEAD is not set
# BR2_PACKAGE_RRDTOOL is not set

#
# Graphic libraries
#
# BR2_PACKAGE_CEGUI06 is not set
# BR2_PACKAGE_DIRECTFB is not set
# BR2_PACKAGE_FBDUMP is not set
# BR2_PACKAGE_FBGRAB is not set
# BR2_PACKAGE_FB_TEST_APP is not set
# BR2_PACKAGE_FBTERM is not set
# BR2_PACKAGE_FBV is not set
# BR2_PACKAGE_IMAGEMAGICK is not set

#
# linux-fusion needs a Linux kernel to be built
#
# BR2_PACKAGE_OCRAD is not set
# BR2_PACKAGE_PSPLASH is not set
# BR2_PACKAGE_SDL is not set

#
# Other GUIs
#
# BR2_PACKAGE_EFL is not set
# BR2_PACKAGE_QT is not set
# BR2_PACKAGE_QT5_JSCORE_AVAILABLE is not set
# BR2_PACKAGE_QT5 is not set

#
# weston needs udev and a toolchain w/ threads
#
# BR2_PACKAGE_XORG7 is not set

#
# X applications
#

#
# midori needs libgtk2 and a toolchain w/ C++, wchar, threads
#

#
# X libraries and helper libraries
#
# BR2_PACKAGE_LIBERATION is not set
# BR2_PACKAGE_XKEYBOARD_CONFIG is not set

#
# X window managers
#

#
# Hardware handling
#

#
# Firmware
#
# BR2_PACKAGE_AM33X_CM3 is not set
# BR2_PACKAGE_B43_FIRMWARE is not set
# BR2_PACKAGE_LINUX_FIRMWARE is not set
# BR2_PACKAGE_RPI_FIRMWARE is not set
# BR2_PACKAGE_SUNXI_BOARDS is not set
# BR2_PACKAGE_UX500_FIRMWARE is not set
# BR2_PACKAGE_ZD1211_FIRMWARE is not set

#
# a10disp needs a Linux kernel to be built
#
# BR2_PACKAGE_AVRDUDE is not set
# BR2_PACKAGE_CDRKIT is not set
# BR2_PACKAGE_CRYPTSETUP is not set
# BR2_PACKAGE_CWIID is not set
BR2_PACKAGE_DBUS=y
BR2_DBUS_EXPAT=y
# BR2_DBUS_LIBXML2 is not set
# BR2_PACKAGE_DBUS_CPP is not set
# BR2_PACKAGE_DBUS_GLIB is not set
# BR2_PACKAGE_DMRAID is not set
# BR2_PACKAGE_DVB_APPS is not set
# BR2_PACKAGE_DVBSNOOP is not set
# BR2_PACKAGE_EEPROG is not set
# BR2_PACKAGE_EVEMU is not set
# BR2_PACKAGE_EVTEST is not set
# BR2_PACKAGE_FAN_CTRL is not set
# BR2_PACKAGE_FCONFIG is not set
# BR2_PACKAGE_FIS is not set
# BR2_PACKAGE_FMTOOLS is not set

#
# Freescale i.MX libraries
#

#
# imx-lib needs an imx-specific Linux kernel to be built
#
# BR2_PACKAGE_FIRMWARE_IMX is not set
# BR2_PACKAGE_GPU_VIV_BIN_MX6Q is not set
# BR2_PACKAGE_FXLOAD is not set
# BR2_PACKAGE_GADGETFS_TEST is not set
# BR2_PACKAGE_GPM is not set
# BR2_PACKAGE_GPSD is not set
# BR2_PACKAGE_GPTFDISK is not set
# BR2_PACKAGE_GVFS is not set
# BR2_PACKAGE_HWDATA is not set
# BR2_PACKAGE_I2C_TOOLS is not set
# BR2_PACKAGE_INPUT_EVENT_DAEMON is not set
# BR2_PACKAGE_INPUT_TOOLS is not set
# BR2_PACKAGE_IOSTAT is not set
# BR2_PACKAGE_IRDA_UTILS is not set
# BR2_PACKAGE_KBD is not set
# BR2_PACKAGE_LCDPROC is not set
# BR2_PACKAGE_LM_SENSORS is not set
# BR2_PACKAGE_LSHW is not set
# BR2_PACKAGE_LSUIO is not set
# BR2_PACKAGE_LVM2 is not set
# BR2_PACKAGE_MDADM is not set
# BR2_PACKAGE_MEDIA_CTL is not set
# BR2_PACKAGE_MEMTESTER is not set
# BR2_PACKAGE_MINICOM is not set
# BR2_PACKAGE_NANOCOM is not set
# BR2_PACKAGE_NEARD is not set
# BR2_PACKAGE_OFONO is not set
# BR2_PACKAGE_OLA is not set
# BR2_PACKAGE_OPEN2300 is not set
# BR2_PACKAGE_OPENOCD is not set

#
# owl-linux needs a Linux kernel to be built
#

#
# owl-linux is only supported on ARM9 architecture
#
# BR2_PACKAGE_PARTED is not set
# BR2_PACKAGE_PCIUTILS is not set
# BR2_PACKAGE_PICOCOM is not set
# BR2_PACKAGE_RNG_TOOLS is not set
# BR2_PACKAGE_RPI_USERLAND is not set
# BR2_PACKAGE_SANE_BACKENDS is not set
# BR2_PACKAGE_SDPARM is not set
# BR2_PACKAGE_SETSERIAL is not set
# BR2_PACKAGE_SG3_UTILS is not set
# BR2_PACKAGE_SMARTMONTOOLS is not set
# BR2_PACKAGE_SMSTOOLS3 is not set
# BR2_PACKAGE_SNOWBALL_HDMISERVICE is not set
# BR2_PACKAGE_SREDIRD is not set
# BR2_PACKAGE_STATSERIAL is not set
# BR2_PACKAGE_SUNXI_CEDARX is not set
# BR2_PACKAGE_SUNXI_MALI is not set
# BR2_PACKAGE_SYSSTAT is not set

#
# ti-gfx needs an (e)glibc toolchain and a Linux kernel to be built
#
# BR2_PACKAGE_TI_UIM is not set
# BR2_PACKAGE_TI_UTILS is not set
BR2_PACKAGE_UBOOT_TOOLS=y
BR2_PACKAGE_UBOOT_TOOLS_MKIMAGE=y
BR2_PACKAGE_UBOOT_TOOLS_MKENVIMAGE=y
BR2_PACKAGE_UBOOT_TOOLS_FWPRINTENV=y

#
# udev needs udev /dev management and a toolchain w/ largefile, wchar, dynamic library
#

#
# udisks needs udev /dev management and a toolchain w/ wchar, threads, dynamic library
#
# BR2_PACKAGE_USB_MODESWITCH is not set
# BR2_PACKAGE_USB_MODESWITCH_DATA is not set

#
# usbmount requires udev to be enabled
#
# BR2_PACKAGE_USBUTILS is not set
# BR2_PACKAGE_W_SCAN is not set
# BR2_PACKAGE_WIPE is not set

#
# Interpreter languages and scripting
#
# BR2_PACKAGE_ENSCRIPT is not set
# BR2_PACKAGE_ERLANG is not set
# BR2_PACKAGE_HASERL is not set
# BR2_PACKAGE_JAMVM is not set
# BR2_PACKAGE_JIMTCL is not set
# BR2_PACKAGE_LUA is not set
BR2_PACKAGE_PROVIDES_LUA_INTERPRETER="luajit"
BR2_PACKAGE_LUAINTERPRETER_ABI_VERSION="5.1"
BR2_PACKAGE_HAS_LUA_INTERPRETER=y
BR2_PACKAGE_LUAJIT=y

#
# Lua libraries/modules
#
# BR2_PACKAGE_CGILUA is not set
# BR2_PACKAGE_COPAS is not set
# BR2_PACKAGE_COXPCALL is not set
# BR2_PACKAGE_LBASE64 is not set
# BR2_PACKAGE_LJSYSCALL is not set
BR2_PACKAGE_LUA_CJSON=y
# BR2_PACKAGE_LUA_EV is not set
# BR2_PACKAGE_LUA_MSGPACK_NATIVE is not set
# BR2_PACKAGE_LUASQL_SQLITE3 is not set
# BR2_PACKAGE_LUABITOP is not set
# BR2_PACKAGE_LUACRYPTO is not set
# BR2_PACKAGE_LUAEXPAT is not set
# BR2_PACKAGE_LUAEXPATUTILS is not set
# BR2_PACKAGE_LUAFILESYSTEM is not set
# BR2_PACKAGE_LUAPOSIX is not set
# BR2_PACKAGE_LUASEC is not set
# BR2_PACKAGE_LUASOCKET is not set
# BR2_PACKAGE_ORBIT is not set
# BR2_PACKAGE_RINGS is not set
# BR2_PACKAGE_WSAPI is not set
# BR2_PACKAGE_XAVANTE is not set
# BR2_PACKAGE_NODEJS is not set
# BR2_PACKAGE_PERL is not set
# BR2_PACKAGE_PHP is not set
# BR2_PACKAGE_PYTHON is not set
# BR2_PACKAGE_PYTHON3 is not set
# BR2_PACKAGE_RUBY is not set
# BR2_PACKAGE_TCL is not set

#
# Libraries
#

#
# Audio/Sound
#
# BR2_PACKAGE_ALSA_LIB is not set
# BR2_PACKAGE_AUDIOFILE is not set
# BR2_PACKAGE_CELT051 is not set
# BR2_PACKAGE_FDK_AAC is not set
# BR2_PACKAGE_LIBAO is not set
# BR2_PACKAGE_LIBCDAUDIO is not set
# BR2_PACKAGE_LIBCDIO is not set
# BR2_PACKAGE_LIBCUE is not set
# BR2_PACKAGE_LIBCUEFILE is not set
# BR2_PACKAGE_LIBID3TAG is not set
# BR2_PACKAGE_LIBLO is not set
# BR2_PACKAGE_LIBMAD is not set
# BR2_PACKAGE_LIBMODPLUG is not set
# BR2_PACKAGE_LIBMPD is not set
# BR2_PACKAGE_LIBREPLAYGAIN is not set
# BR2_PACKAGE_LIBSAMPLERATE is not set
# BR2_PACKAGE_LIBSNDFILE is not set
# BR2_PACKAGE_LIBVORBIS is not set
# BR2_PACKAGE_OPUS is not set
# BR2_PACKAGE_PORTAUDIO is not set
# BR2_PACKAGE_SPEEX is not set
# BR2_PACKAGE_TAGLIB is not set
# BR2_PACKAGE_TREMOR is not set
# BR2_PACKAGE_WEBRTC_AUDIO_PROCESSING is not set

#
# Compression and decompression
#
# BR2_PACKAGE_LIBARCHIVE is not set
# BR2_PACKAGE_LZO is not set
# BR2_PACKAGE_SNAPPY is not set
BR2_PACKAGE_ZLIB=y

#
# Crypto
#
# BR2_PACKAGE_BEECRYPT is not set
# BR2_PACKAGE_CA_CERTIFICATES is not set

#
# cryptodev needs a Linux kernel to be built
#
BR2_PACKAGE_GNUTLS=y
# BR2_PACKAGE_GNUTLS_TOOLS is not set
# BR2_PACKAGE_LIBASSUAN is not set
# BR2_PACKAGE_LIBGCRYPT is not set
# BR2_PACKAGE_LIBGPG_ERROR is not set
# BR2_PACKAGE_LIBGPGME is not set
# BR2_PACKAGE_LIBMCRYPT is not set
# BR2_PACKAGE_LIBMHASH is not set
# BR2_PACKAGE_LIBNSS is not set
# BR2_PACKAGE_LIBSECRET is not set
# BR2_PACKAGE_LIBSHA1 is not set
# BR2_PACKAGE_LIBSSH2 is not set
BR2_PACKAGE_NETTLE=y
BR2_PACKAGE_OPENSSL=y
# BR2_PACKAGE_OPENSSL_BIN is not set
# BR2_PACKAGE_OPENSSL_ENGINES is not set
# BR2_PACKAGE_POLARSSL is not set

#
# Database
#
# BR2_PACKAGE_BERKELEYDB is not set
# BR2_PACKAGE_GDBM is not set
# BR2_PACKAGE_MYSQL is not set
# BR2_PACKAGE_REDIS is not set
# BR2_PACKAGE_SQLCIPHER is not set
# BR2_PACKAGE_SQLITE is not set

#
# Filesystem
#
# BR2_PACKAGE_GAMIN is not set
# BR2_PACKAGE_LIBCONFIG is not set
# BR2_PACKAGE_LIBCONFUSE is not set
# BR2_PACKAGE_LIBFUSE is not set
# BR2_PACKAGE_LIBLOCKFILE is not set
# BR2_PACKAGE_LIBNFS is not set
# BR2_PACKAGE_LIBSYSFS is not set
# BR2_PACKAGE_LOCKDEV is not set

#
# Graphics
#
# BR2_PACKAGE_ATK is not set
# BR2_PACKAGE_CAIRO is not set
# BR2_PACKAGE_FONTCONFIG is not set
# BR2_PACKAGE_FREETYPE is not set
# BR2_PACKAGE_GD is not set
# BR2_PACKAGE_GDK_PIXBUF is not set
# BR2_PACKAGE_HARFBUZZ is not set
# BR2_PACKAGE_IMLIB2 is not set
# BR2_PACKAGE_JASPER is not set
# BR2_PACKAGE_JPEG is not set
# BR2_PACKAGE_LCMS2 is not set
# BR2_PACKAGE_LIBART is not set
# BR2_PACKAGE_LIBDMTX is not set
# BR2_PACKAGE_LIBEXIF is not set
# BR2_PACKAGE_LIBGEOTIFF is not set
# BR2_PACKAGE_LIBPNG is not set
# BR2_PACKAGE_LIBQRENCODE is not set
# BR2_PACKAGE_LIBRAW is not set
# BR2_PACKAGE_LIBRSVG is not set
# BR2_PACKAGE_LIBSVG is not set
# BR2_PACKAGE_LIBSVG_CAIRO is not set
# BR2_PACKAGE_LIBSVGTINY is not set
# BR2_PACKAGE_LIBUNGIF is not set
# BR2_PACKAGE_OPENCV is not set
# BR2_PACKAGE_PANGO is not set
# BR2_PACKAGE_PIXMAN is not set
# BR2_PACKAGE_POPPLER is not set
# BR2_PACKAGE_TIFF is not set
# BR2_PACKAGE_WAYLAND is not set
BR2_PACKAGE_WEBKIT_ARCH_SUPPORTS=y

#
# webkit needs libgtk2 and a toolchain w/ C++, wchar, threads
#
# BR2_PACKAGE_WEBP is not set
# BR2_PACKAGE_ZXING is not set

#
# Hardware handling
#
# BR2_PACKAGE_CCID is not set
# BR2_PACKAGE_DTC is not set
# BR2_PACKAGE_LCDAPI is not set
# BR2_PACKAGE_LIBAIO is not set

#
# libatasmart requires udev to be enabled
#
# BR2_PACKAGE_LIBCEC is not set
# BR2_PACKAGE_LIBFREEFARE is not set
# BR2_PACKAGE_LIBFTDI is not set
# BR2_PACKAGE_LIBHID is not set
# BR2_PACKAGE_LIBIQRF is not set
# BR2_PACKAGE_LIBLLCP is not set

#
# libmbim needs udev /dev management and a toolchain w/ wchar, threads
#
# BR2_PACKAGE_LIBNFC is not set
# BR2_PACKAGE_LIBQMI is not set
# BR2_PACKAGE_LIBRAW1394 is not set
# BR2_PACKAGE_LIBSERIAL is not set
# BR2_PACKAGE_LIBSOC is not set
# BR2_PACKAGE_LIBUSB is not set
# BR2_PACKAGE_LIBV4L is not set
# BR2_PACKAGE_LIBXKBCOMMON is not set
# BR2_PACKAGE_MTDEV is not set
# BR2_PACKAGE_NE10 is not set
# BR2_PACKAGE_NEARDAL is not set
# BR2_PACKAGE_PCSC_LITE is not set
# BR2_PACKAGE_TSLIB is not set
# BR2_PACKAGE_URG is not set

#
# Javascript
#
# BR2_PACKAGE_EXPLORERCANVAS is not set
# BR2_PACKAGE_FLOT is not set
# BR2_PACKAGE_JQUERY is not set
# BR2_PACKAGE_JQUERY_KEYBOARD is not set
# BR2_PACKAGE_JQUERY_SPARKLINE is not set
# BR2_PACKAGE_JQUERY_UI is not set
# BR2_PACKAGE_JQUERY_VALIDATION is not set
# BR2_PACKAGE_JSMIN is not set
# BR2_PACKAGE_JSON_JAVASCRIPT is not set

#
# JSON/XML
#
# BR2_PACKAGE_CJSON is not set
BR2_PACKAGE_EXPAT=y
# BR2_PACKAGE_EZXML is not set
# BR2_PACKAGE_JANSSON is not set
# BR2_PACKAGE_JSON_C is not set
# BR2_PACKAGE_JSON_GLIB is not set
# BR2_PACKAGE_LIBJSON is not set
# BR2_PACKAGE_LIBROXML is not set
# BR2_PACKAGE_LIBXML2 is not set
# BR2_PACKAGE_LIBXMLPP is not set
# BR2_PACKAGE_LIBXSLT is not set
# BR2_PACKAGE_LIBYAML is not set
# BR2_PACKAGE_MXML is not set
# BR2_PACKAGE_RAPIDJSON is not set
# BR2_PACKAGE_TINYXML is not set
# BR2_PACKAGE_XERCES is not set
# BR2_PACKAGE_YAJL is not set

#
# Multimedia
#
# BR2_PACKAGE_LIBASS is not set
# BR2_PACKAGE_LIBBLURAY is not set
# BR2_PACKAGE_LIBDVBSI is not set
# BR2_PACKAGE_LIBDVDNAV is not set
# BR2_PACKAGE_LIBDVDREAD is not set
# BR2_PACKAGE_LIBEBML is not set
# BR2_PACKAGE_LIBFSLCODEC is not set
# BR2_PACKAGE_LIBFSLPARSER is not set

#
# libfslvpuwrap needs an imx-specific Linux kernel to be built
#
# BR2_PACKAGE_LIBMATROSKA is not set
# BR2_PACKAGE_LIBMMS is not set
# BR2_PACKAGE_LIBMPEG2 is not set
# BR2_PACKAGE_LIBOGG is not set
# BR2_PACKAGE_LIBPLAYER is not set
# BR2_PACKAGE_LIBTHEORA is not set
# BR2_PACKAGE_LIVE555 is not set
# BR2_PACKAGE_MEDIASTREAMER is not set

#
# Networking
#
# BR2_PACKAGE_C_ARES is not set
# BR2_PACKAGE_CPPZMQ is not set
# BR2_PACKAGE_CZMQ is not set
# BR2_PACKAGE_FILEMQ is not set
# BR2_PACKAGE_GLIB_NETWORKING is not set
# BR2_PACKAGE_LIBCGI is not set
# BR2_PACKAGE_LIBCGICC is not set
BR2_PACKAGE_LIBCURL=y
# BR2_PACKAGE_CURL is not set
# BR2_PACKAGE_LIBDNET is not set
# BR2_PACKAGE_LIBESMTP is not set
# BR2_PACKAGE_LIBEXOSIP2 is not set
# BR2_PACKAGE_LIBFCGI is not set
# BR2_PACKAGE_LIBGSASL is not set
# BR2_PACKAGE_LIBIDN is not set
# BR2_PACKAGE_LIBISCSI is not set
# BR2_PACKAGE_LIBMBUS is not set
# BR2_PACKAGE_LIBMICROHTTPD is not set
# BR2_PACKAGE_LIBMNL is not set
# BR2_PACKAGE_LIBMODBUS is not set
# BR2_PACKAGE_LIBNETFILTER_ACCT is not set
# BR2_PACKAGE_LIBNETFILTER_CONNTRACK is not set
# BR2_PACKAGE_LIBNETFILTER_CTHELPER is not set
# BR2_PACKAGE_LIBNETFILTER_CTTIMEOUT is not set
# BR2_PACKAGE_LIBNETFILTER_LOG is not set
# BR2_PACKAGE_LIBNETFILTER_QUEUE is not set
# BR2_PACKAGE_LIBNFNETLINK is not set
# BR2_PACKAGE_LIBNFTNL is not set
# BR2_PACKAGE_LIBNL is not set
# BR2_PACKAGE_LIBOAUTH is not set
# BR2_PACKAGE_LIBOPING is not set
# BR2_PACKAGE_LIBOSIP2 is not set
# BR2_PACKAGE_LIBPCAP is not set
# BR2_PACKAGE_LIBRSYNC is not set
# BR2_PACKAGE_LIBSOCKETCAN is not set
# BR2_PACKAGE_LIBSHAIRPLAY is not set
# BR2_PACKAGE_LIBSOUP is not set
# BR2_PACKAGE_LIBTIRPC is not set
# BR2_PACKAGE_LIBTORRENT is not set
# BR2_PACKAGE_LIBUPNP is not set
# BR2_PACKAGE_LIBVNCSERVER is not set
# BR2_PACKAGE_LIBWEBSOCKETS is not set
# BR2_PACKAGE_NEON is not set
# BR2_PACKAGE_NSS_MDNS is not set
# BR2_PACKAGE_OMNIORB is not set
# BR2_PACKAGE_OPENPGM is not set
# BR2_PACKAGE_ORTP is not set
# BR2_PACKAGE_RTMPDUMP is not set
# BR2_PACKAGE_SLIRP is not set
# BR2_PACKAGE_SNMPPP is not set
# BR2_PACKAGE_THRIFT is not set
# BR2_PACKAGE_USBREDIR is not set
# BR2_PACKAGE_WVSTREAMS is not set
# BR2_PACKAGE_ZEROMQ is not set
# BR2_PACKAGE_ZMQPP is not set
# BR2_PACKAGE_ZYRE is not set

#
# Other
#
# BR2_PACKAGE_APR is not set
# BR2_PACKAGE_APR_UTIL is not set
# BR2_PACKAGE_ARGP_STANDALONE is not set
BR2_PACKAGE_BOOST=y
# BR2_PACKAGE_BOOST_CHRONO is not set
# BR2_PACKAGE_BOOST_CONTEXT is not set
# BR2_PACKAGE_BOOST_DATE_TIME is not set
# BR2_PACKAGE_BOOST_EXCEPTION is not set
# BR2_PACKAGE_BOOST_FILESYSTEM is not set
# BR2_PACKAGE_BOOST_GRAPH is not set
# BR2_PACKAGE_BOOST_GRAPH_PARALLEL is not set
# BR2_PACKAGE_BOOST_IOSTREAMS is not set
# BR2_PACKAGE_BOOST_LOCALE is not set
# BR2_PACKAGE_BOOST_MATH is not set
# BR2_PACKAGE_BOOST_MPI is not set
# BR2_PACKAGE_BOOST_PROGRAM_OPTIONS is not set
# BR2_PACKAGE_BOOST_RANDOM is not set
BR2_PACKAGE_BOOST_REGEX=y
# BR2_PACKAGE_BOOST_SERIALIZATION is not set
# BR2_PACKAGE_BOOST_SIGNALS is not set
BR2_PACKAGE_BOOST_SYSTEM=y
# BR2_PACKAGE_BOOST_TEST is not set
BR2_PACKAGE_BOOST_THREAD=y
# BR2_PACKAGE_BOOST_TIMER is not set
# BR2_PACKAGE_BOOST_WAVE is not set
# BR2_PACKAGE_CPPCMS is not set
# BR2_PACKAGE_EIGEN is not set
# BR2_PACKAGE_ELFUTILS is not set
# BR2_PACKAGE_FFTW is not set
# BR2_PACKAGE_GLIBMM is not set
BR2_PACKAGE_GMP=y
# BR2_PACKAGE_GSL is not set
# BR2_PACKAGE_GTEST is not set
# BR2_PACKAGE_LIBARGTABLE2 is not set
# BR2_PACKAGE_LIBATOMIC_OPS is not set
# BR2_PACKAGE_LIBCAP is not set
# BR2_PACKAGE_LIBCAP_NG is not set
# BR2_PACKAGE_LIBCGROUP is not set
# BR2_PACKAGE_LIBCOFI is not set
BR2_PACKAGE_LIBDAEMON=y
# BR2_PACKAGE_LIBELF is not set
# BR2_PACKAGE_LIBEV is not set
# BR2_PACKAGE_LIBEVDEV is not set
# BR2_PACKAGE_LIBEVENT is not set
BR2_PACKAGE_LIBFFI=y
BR2_PACKAGE_LIBGLIB2=y
# BR2_PACKAGE_LIBICAL is not set
# BR2_PACKAGE_LIBLOG4C_LOCALTIME is not set
BR2_PACKAGE_LIBNSPR_ARCH_SUPPORT=y
# BR2_PACKAGE_LIBNSPR is not set
# BR2_PACKAGE_LIBPFM4 is not set
# BR2_PACKAGE_LIBPLIST is not set
# BR2_PACKAGE_LIBPTHSEM is not set
# BR2_PACKAGE_LIBSIGC is not set
# BR2_PACKAGE_LIBSIGSEGV is not set
# BR2_PACKAGE_LIBTASN1 is not set
# BR2_PACKAGE_LIBTPL is not set
# BR2_PACKAGE_LIBUNWIND is not set
# BR2_PACKAGE_LIBURCU is not set
# BR2_PACKAGE_LINUX_PAM is not set
# BR2_PACKAGE_LOG4CPLUS is not set
# BR2_PACKAGE_LOG4CXX is not set
# BR2_PACKAGE_LTTNG_LIBUST is not set
# BR2_PACKAGE_MPC is not set
# BR2_PACKAGE_MPFR is not set
# BR2_PACKAGE_MSGPACK is not set
# BR2_PACKAGE_MTDEV2TUIO is not set
# BR2_PACKAGE_ORC is not set
# BR2_PACKAGE_P11_KIT is not set
# BR2_PACKAGE_POCO is not set
# BR2_PACKAGE_PROTOBUF is not set
# BR2_PACKAGE_PROTOBUF_C is not set
# BR2_PACKAGE_SCHIFRA is not set
# BR2_PACKAGE_TZDATA is not set

#
# Security
#
# BR2_PACKAGE_LIBSEPOL is not set

#
# Text and terminal handling
#
# BR2_PACKAGE_ENCHANT is not set
# BR2_PACKAGE_ICU is not set
# BR2_PACKAGE_LIBEDIT is not set
# BR2_PACKAGE_LIBENCA is not set
# BR2_PACKAGE_LIBFRIBIDI is not set
# BR2_PACKAGE_LINENOISE is not set
BR2_PACKAGE_NCURSES=y
# BR2_PACKAGE_NCURSES_TARGET_PANEL is not set
# BR2_PACKAGE_NCURSES_TARGET_FORM is not set
# BR2_PACKAGE_NCURSES_TARGET_MENU is not set
# BR2_PACKAGE_NCURSES_TARGET_PROGS is not set
# BR2_PACKAGE_NEWT is not set
BR2_PACKAGE_PCRE=y
# BR2_PACKAGE_PCRE_16 is not set
# BR2_PACKAGE_PCRE_32 is not set
BR2_PACKAGE_PCRE_UTF=y
BR2_PACKAGE_PCRE_UCP=y
# BR2_PACKAGE_POPT is not set
BR2_PACKAGE_READLINE=y
# BR2_PACKAGE_SLANG is not set

#
# Miscellaneous
#
# BR2_PACKAGE_AESPIPE is not set
BR2_PACKAGE_BC=y
# BR2_PACKAGE_COLLECTD is not set
# BR2_PACKAGE_EMPTY is not set
# BR2_PACKAGE_GOOGLEFONTDIRECTORY is not set
# BR2_PACKAGE_HAVEGED is not set
# BR2_PACKAGE_MCRYPT is not set
# BR2_PACKAGE_MOBILE_BROADBAND_PROVIDER_INFO is not set
# BR2_PACKAGE_SHARED_MIME_INFO is not set
# BR2_PACKAGE_SNOWBALL_INIT is not set
# BR2_PACKAGE_SOUND_THEME_BOREALIS is not set
# BR2_PACKAGE_SOUND_THEME_FREEDESKTOP is not set

#
# Networking applications
#
# BR2_PACKAGE_AICCU is not set
# BR2_PACKAGE_AIRCRACK_NG is not set
# BR2_PACKAGE_ARGUS is not set
# BR2_PACKAGE_ARPTABLES is not set
# BR2_PACKAGE_AUTOSSH is not set
BR2_PACKAGE_AVAHI=y
# BR2_PACKAGE_AVAHI_AUTOIPD is not set
BR2_PACKAGE_AVAHI_DAEMON=y
# BR2_PACKAGE_AXEL is not set
# BR2_PACKAGE_BCUSDK is not set
# BR2_PACKAGE_BIND is not set
# BR2_PACKAGE_BLUEZ_UTILS is not set
# BR2_PACKAGE_BMON is not set
# BR2_PACKAGE_BOA is not set
# BR2_PACKAGE_BRIDGE_UTILS is not set
# BR2_PACKAGE_BWM_NG is not set
# BR2_PACKAGE_CAN_UTILS is not set
# BR2_PACKAGE_CHRONY is not set
# BR2_PACKAGE_CIVETWEB is not set
# BR2_PACKAGE_CONNMAN is not set
# BR2_PACKAGE_CONNTRACK_TOOLS is not set
# BR2_PACKAGE_CRDA is not set
# BR2_PACKAGE_CTORRENT is not set
# BR2_PACKAGE_CUPS is not set
# BR2_PACKAGE_DHCPCD is not set
# BR2_PACKAGE_DHCPDUMP is not set
BR2_PACKAGE_DNSMASQ=y
# BR2_PACKAGE_DNSMASQ_TFTP is not set
BR2_PACKAGE_DNSMASQ_DHCP=y
# BR2_PACKAGE_DNSMASQ_IDN is not set
# BR2_PACKAGE_DNSMASQ_LUA is not set
# BR2_PACKAGE_DNSMASQ_CONNTRACK is not set
# BR2_PACKAGE_DROPBEAR is not set
# BR2_PACKAGE_EBTABLES is not set
# BR2_PACKAGE_ETHTOOL is not set
# BR2_PACKAGE_FPING is not set
# BR2_PACKAGE_GESFTPSERVER is not set
# BR2_PACKAGE_HEIRLOOM_MAILX is not set
# BR2_PACKAGE_HIAWATHA is not set
# BR2_PACKAGE_HOSTAPD is not set
# BR2_PACKAGE_HTTPING is not set
# BR2_PACKAGE_IFTOP is not set

#
# igh-ethercat needs a Linux kernel to be built
#
# BR2_PACKAGE_IGMPPROXY is not set
# BR2_PACKAGE_INADYN is not set
# BR2_PACKAGE_IPERF is not set
# BR2_PACKAGE_IPROUTE2 is not set
# BR2_PACKAGE_IPSEC_TOOLS is not set
# BR2_PACKAGE_IPSET is not set
BR2_PACKAGE_IPTABLES=y
# BR2_PACKAGE_IPUTILS is not set
# BR2_PACKAGE_IW is not set
# BR2_PACKAGE_KISMET is not set
# BR2_PACKAGE_KNOCK is not set
# BR2_PACKAGE_LFTP is not set
# BR2_PACKAGE_LIGHTTPD is not set
# BR2_PACKAGE_LINKNX is not set
# BR2_PACKAGE_LINKS is not set
# BR2_PACKAGE_LINPHONE is not set
# BR2_PACKAGE_LRZSZ is not set
# BR2_PACKAGE_MACCHANGER is not set
# BR2_PACKAGE_MII_DIAG is not set
# BR2_PACKAGE_MINIDLNA is not set

#
# modemmanager needs udev /dev management and a toolchain w/ largefile, wchar, threads, IPv6
#
# BR2_PACKAGE_MONGOOSE is not set
# BR2_PACKAGE_MONGREL2 is not set
# BR2_PACKAGE_MROUTED is not set
# BR2_PACKAGE_MSMTP is not set
# BR2_PACKAGE_MTR is not set
# BR2_PACKAGE_MUTT is not set
# BR2_PACKAGE_NBD is not set
# BR2_PACKAGE_NCFTP is not set
# BR2_PACKAGE_NDISC6 is not set
# BR2_PACKAGE_NETATALK is not set
# BR2_PACKAGE_NETPLUG is not set
# BR2_PACKAGE_NETSNMP is not set
# BR2_PACKAGE_NETSTAT_NAT is not set

#
# NetworkManager needs udev /dev management and a toolchain w/ IPv6, largefile, wchar, threads
#
# BR2_PACKAGE_NFACCT is not set
# BR2_PACKAGE_NGIRCD is not set
# BR2_PACKAGE_NGREP is not set
# BR2_PACKAGE_NMAP is not set
# BR2_PACKAGE_NOIP is not set
# BR2_PACKAGE_NTP is not set
# BR2_PACKAGE_NUTTCP is not set
# BR2_PACKAGE_OLSR is not set
# BR2_PACKAGE_OPENNTPD is not set
# BR2_PACKAGE_OPENOBEX is not set
BR2_PACKAGE_OPENSSH=y
# BR2_PACKAGE_OPENSWAN is not set
# BR2_PACKAGE_OPENVPN is not set
# BR2_PACKAGE_P910ND is not set
# BR2_PACKAGE_PORTMAP is not set
# BR2_PACKAGE_PPPD is not set
# BR2_PACKAGE_PPTP_LINUX is not set
# BR2_PACKAGE_PROFTPD is not set
# BR2_PACKAGE_PROXYCHAINS_NG is not set
# BR2_PACKAGE_PTPD is not set
# BR2_PACKAGE_PTPD2 is not set
# BR2_PACKAGE_QUAGGA is not set
# BR2_PACKAGE_RADVD is not set
# BR2_PACKAGE_RPCBIND is not set
# BR2_PACKAGE_RSH_REDONE is not set
# BR2_PACKAGE_RSYNC is not set
# BR2_PACKAGE_RTORRENT is not set
# BR2_PACKAGE_RTPTOOLS is not set
# BR2_PACKAGE_SAMBA is not set
# BR2_PACKAGE_SCONESERVER is not set
# BR2_PACKAGE_SER2NET is not set
# BR2_PACKAGE_SMCROUTE is not set
# BR2_PACKAGE_SOCAT is not set
# BR2_PACKAGE_SOCKETCAND is not set
# BR2_PACKAGE_SPAWN_FCGI is not set
# BR2_PACKAGE_SPICE_PROTOCOL is not set
# BR2_PACKAGE_SQUID is not set
# BR2_PACKAGE_STRONGSWAN is not set
# BR2_PACKAGE_STUNNEL is not set
# BR2_PACKAGE_TCPDUMP is not set
# BR2_PACKAGE_TCPING is not set
# BR2_PACKAGE_TCPREPLAY is not set
# BR2_PACKAGE_THTTPD is not set
# BR2_PACKAGE_TINYHTTPD is not set
# BR2_PACKAGE_TN5250 is not set
# BR2_PACKAGE_TRANSMISSION is not set
# BR2_PACKAGE_TVHEADEND is not set
# BR2_PACKAGE_UDPCAST is not set
# BR2_PACKAGE_ULOGD is not set
# BR2_PACKAGE_USHARE is not set
# BR2_PACKAGE_USSP_PUSH is not set
# BR2_PACKAGE_VDE2 is not set
# BR2_PACKAGE_VPNC is not set
# BR2_PACKAGE_VSFTPD is not set
# BR2_PACKAGE_VTUN is not set
# BR2_PACKAGE_WIRELESS_REGDB is not set
# BR2_PACKAGE_WIRELESS_TOOLS is not set
# BR2_PACKAGE_WIRESHARK is not set
BR2_PACKAGE_WPA_SUPPLICANT=y
BR2_PACKAGE_WPA_SUPPLICANT_EAP=y
# BR2_PACKAGE_WPA_SUPPLICANT_CLI is not set
# BR2_PACKAGE_WPA_SUPPLICANT_PASSPHRASE is not set
# BR2_PACKAGE_WPA_SUPPLICANT_AP_SUPPORT is not set
# BR2_PACKAGE_WPA_SUPPLICANT_DBUS_OLD is not set
BR2_PACKAGE_WPA_SUPPLICANT_DBUS_NEW=y
# BR2_PACKAGE_WPA_SUPPLICANT_DBUS_INTROSPECTION is not set
BR2_PACKAGE_WPA_SUPPLICANT_DEBUG_SYSLOG=y
BR2_PACKAGE_WPA_SUPPLICANT_WPS=y
# BR2_PACKAGE_WVDIAL is not set
# BR2_PACKAGE_XINETD is not set
# BR2_PACKAGE_XL2TP is not set

#
# Package managers
#
# BR2_PACKAGE_IPKG is not set
# BR2_PACKAGE_OPKG is not set

#
# Real-Time
#
# BR2_PACKAGE_XENOMAI is not set

#
# Shell and utilities
#

#
# Shells
#

#
# Utilities
#
# BR2_PACKAGE_AT is not set
# BR2_PACKAGE_DIALOG is not set
# BR2_PACKAGE_DTACH is not set
BR2_PACKAGE_FILE=y
# BR2_PACKAGE_GNUPG is not set
# BR2_PACKAGE_INOTIFY_TOOLS is not set
# BR2_PACKAGE_LOCKFILE_PROGS is not set
# BR2_PACKAGE_LOGROTATE is not set
# BR2_PACKAGE_LOGSURFER is not set
# BR2_PACKAGE_SCREEN is not set
# BR2_PACKAGE_SUDO is not set
# BR2_PACKAGE_TMUX is not set
# BR2_PACKAGE_XMLSTARLET is not set

#
# System tools
#
# BR2_PACKAGE_ACL is not set
# BR2_PACKAGE_ATTR is not set
# BR2_PACKAGE_CPULOAD is not set
# BR2_PACKAGE_HTOP is not set
# BR2_PACKAGE_KEYUTILS is not set
# BR2_PACKAGE_KMOD is not set
# BR2_PACKAGE_LXC is not set
# BR2_PACKAGE_MONIT is not set
# BR2_PACKAGE_NCDU is not set
# BR2_PACKAGE_NUT is not set
# BR2_PACKAGE_POLKIT is not set
# BR2_PACKAGE_QUOTA is not set

#
# supervisor needs the python interpreter
#

#
# systemd needs udev /dev management and a toolchain w/ IPv6, threads
#
# BR2_PACKAGE_UTIL_LINUX is not set

#
# Text editors and viewers
#
# BR2_PACKAGE_ED is not set
# BR2_PACKAGE_JOE is not set
BR2_PACKAGE_NANO=y
BR2_PACKAGE_NANO_TINY=y
# BR2_PACKAGE_UEMACS is not set

#
# Filesystem images
#
# BR2_TARGET_ROOTFS_CLOOP is not set
BR2_TARGET_ROOTFS_CPIO=y
# BR2_TARGET_ROOTFS_CPIO_NONE is not set
BR2_TARGET_ROOTFS_CPIO_GZIP=y
# BR2_TARGET_ROOTFS_CPIO_BZIP2 is not set
# BR2_TARGET_ROOTFS_CPIO_LZMA is not set
# BR2_TARGET_ROOTFS_CPIO_LZO is not set
# BR2_TARGET_ROOTFS_CPIO_XZ is not set
BR2_TARGET_ROOTFS_CPIO_UIMAGE=y
# BR2_TARGET_ROOTFS_CRAMFS is not set
# BR2_TARGET_ROOTFS_EXT2 is not set

#
# initramfs needs a Linux kernel to be built
#
# BR2_TARGET_ROOTFS_JFFS2 is not set
# BR2_TARGET_ROOTFS_ROMFS is not set
# BR2_TARGET_ROOTFS_SQUASHFS is not set
# BR2_TARGET_ROOTFS_TAR is not set
# BR2_TARGET_ROOTFS_UBIFS is not set

#
# Bootloaders
#
# BR2_TARGET_BAREBOX is not set
# BR2_TARGET_MXS_BOOTLETS is not set
# BR2_TARGET_UBOOT is not set
# BR2_TARGET_XLOADER is not set

#
# Host utilities
#
# BR2_PACKAGE_HOST_DFU_UTIL is not set
# BR2_PACKAGE_HOST_DOSFSTOOLS is not set
# BR2_PACKAGE_HOST_E2FSPROGS is not set
# BR2_PACKAGE_HOST_GENEXT2FS is not set
# BR2_PACKAGE_HOST_GENIMAGE is not set
# BR2_PACKAGE_HOST_GENPART is not set
# BR2_PACKAGE_HOST_LPC3250LOADER is not set
# BR2_PACKAGE_HOST_MTD is not set
# BR2_PACKAGE_HOST_MTOOLS is not set
# BR2_PACKAGE_HOST_OMAP_U_BOOT_UTILS is not set
# BR2_PACKAGE_HOST_OPENOCD is not set
# BR2_PACKAGE_HOST_PARTED is not set
# BR2_PACKAGE_HOST_SAM_BA is not set
# BR2_PACKAGE_HOST_SQUASHFS is not set
# BR2_PACKAGE_HOST_SUNXI_TOOLS is not set
BR2_PACKAGE_HOST_UBOOT_TOOLS=y
# BR2_PACKAGE_HOST_UTIL_LINUX is not set

#
# Legacy config options
#

#
# Legacy options removed in 2014.02
#
# BR2_sh2 is not set
# BR2_sh3 is not set
# BR2_sh3eb is not set
# BR2_KERNEL_HEADERS_3_1 is not set
# BR2_KERNEL_HEADERS_3_3 is not set
# BR2_KERNEL_HEADERS_3_5 is not set
# BR2_GDB_VERSION_7_2 is not set
# BR2_GDB_VERSION_7_3 is not set
# BR2_PACKAGE_CCACHE is not set
# BR2_HAVE_DOCUMENTATION is not set
# BR2_PACKAGE_AUTOMAKE is not set
# BR2_PACKAGE_AUTOCONF is not set
# BR2_PACKAGE_XSTROKE is not set
# BR2_PACKAGE_LZMA is not set
# BR2_PACKAGE_TTCP is not set
# BR2_PACKAGE_LIBNFC_LLCP is not set
# BR2_PACKAGE_MYSQL_CLIENT is not set
# BR2_PACKAGE_SQUASHFS3 is not set
# BR2_TARGET_ROOTFS_SQUASHFS3 is not set
# BR2_PACKAGE_NETKITBASE is not set
# BR2_PACKAGE_NETKITTELNET is not set
# BR2_PACKAGE_LUASQL is not set
# BR2_PACKAGE_LUACJSON is not set

#
# Legacy options removed in 2013.11
#
# BR2_PACKAGE_LVM2_DMSETUP_ONLY is not set
# BR2_PACKAGE_QT_JAVASCRIPTCORE is not set
# BR2_PACKAGE_MODULE_INIT_TOOLS is not set
BR2_TARGET_UBOOT_CUSTOM_GIT_REPO_URL=""
BR2_TARGET_UBOOT_CUSTOM_GIT_VERSION=""
BR2_LINUX_KERNEL_CUSTOM_GIT_REPO_URL=""
BR2_LINUX_KERNEL_CUSTOM_GIT_VERSION=""

#
# Legacy options removed in 2013.08
#
# BR2_ARM_OABI is not set
# BR2_PACKAGE_DOSFSTOOLS_DOSFSCK is not set
# BR2_PACKAGE_DOSFSTOOLS_DOSFSLABEL is not set
# BR2_PACKAGE_DOSFSTOOLS_MKDOSFS is not set
# BR2_ELF2FLT is not set
# BR2_VFP_FLOAT is not set
# BR2_PACKAGE_GCC_TARGET is not set
# BR2_HAVE_DEVFILES is not set

#
# Legacy options removed in 2013.05
#
# BR2_PACKAGE_LINUX_FIRMWARE_RTL_8192 is not set
# BR2_PACKAGE_LINUX_FIRMWARE_RTL_8712 is not set

#
# Legacy options removed in 2013.02
#
# BR2_sa110 is not set
# BR2_sa1100 is not set
# BR2_PACKAGE_GDISK is not set
# BR2_PACKAGE_GDISK_GDISK is not set
# BR2_PACKAGE_GDISK_SGDISK is not set
# BR2_PACKAGE_GDB_HOST is not set
# BR2_PACKAGE_DIRECTB_DITHER_RGB16 is not set
# BR2_PACKAGE_DIRECTB_TESTS is not set

#
# Legacy options removed in 2012.11
#
# BR2_PACKAGE_CUSTOMIZE is not set
# BR2_PACKAGE_XSERVER_xorg is not set
# BR2_PACKAGE_XSERVER_tinyx is not set

#
# Legacy options removed in 2012.08
#
# BR2_PACKAGE_GETTEXT_STATIC is not set
# BR2_PACKAGE_LIBINTL is not set
# BR2_PACKAGE_INPUT_TOOLS_EVTEST is not set
# BR2_BFIN_FDPIC is not set
# BR2_BFIN_FLAT is not set<|MERGE_RESOLUTION|>--- conflicted
+++ resolved
@@ -131,7 +131,6 @@
 BR2_TOOLCHAIN_USES_GLIBC=y
 # BR2_TOOLCHAIN_BUILDROOT is not set
 BR2_TOOLCHAIN_EXTERNAL=y
-<<<<<<< HEAD
 # BR2_TOOLCHAIN_EXTERNAL_LINARO_2013_11 is not set
 # BR2_TOOLCHAIN_EXTERNAL_LINARO_2013_10 is not set
 # BR2_TOOLCHAIN_EXTERNAL_LINARO_2013_09 is not set
@@ -139,17 +138,6 @@
 #
 # Sourcery CodeBench toolchains available for the EABI ABI
 #
-=======
-
-#
-# Linaro toolchains available for Cortex-A + EABIhf
-#
-# BR2_TOOLCHAIN_EXTERNAL_CODESOURCERY_ARM201311 is not set
-# BR2_TOOLCHAIN_EXTERNAL_CODESOURCERY_ARM201305 is not set
-# BR2_TOOLCHAIN_EXTERNAL_CODESOURCERY_ARM201203 is not set
-# BR2_TOOLCHAIN_EXTERNAL_ARAGO_ARMV7A_201109 is not set
-# BR2_TOOLCHAIN_EXTERNAL_ARAGO_ARMV5TE_201109 is not set
->>>>>>> 4f5e1feb
 BR2_TOOLCHAIN_EXTERNAL_CUSTOM=y
 # BR2_TOOLCHAIN_EXTERNAL_DOWNLOAD is not set
 BR2_TOOLCHAIN_EXTERNAL_PREINSTALLED=y
@@ -264,7 +252,7 @@
 # BR2_PACKAGE_BZIP2 is not set
 # BR2_PACKAGE_INFOZIP is not set
 # BR2_PACKAGE_LZOP is not set
-# BR2_PACKAGE_XZ is not set
+BR2_PACKAGE_XZ=y
 
 #
 # Debugging, profiling and benchmark
