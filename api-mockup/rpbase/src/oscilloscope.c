/**
 * $Id: $
 *
 * @brief Red Pitaya library oscilloscope module implementation
 *
 * @Author Red Pitaya
 *
 * (c) Red Pitaya  http://www.redpitaya.com
 *
 * This part of code is written in C programming language.
 * Please visit http://en.wikipedia.org/wiki/C_(programming_language)
 * for more details on the language used herein.
 */

#include <stdio.h>
#include <sys/types.h>

#include "version.h"
#include "common.h"
#include "oscilloscope.h"

// Base Oscilloscope address
static const int OSC_BASE_ADDR = 0x40100000;
static const int OSC_BASE_SIZE = 0x30000;

// Oscilloscope Channel A input signal buffer offset
#define OSC_CHA_OFFSET 0x10000

// Oscilloscope Channel B input signal buffer offset
#define OSC_CHB_OFFSET 0x20000

//Oscilloscope Channel A accumulated signal buffer offset
#define OSC_ACC_CHA_OFFSET 0x30000

//Oscilloscope Channel B accumulated signal buffer offset
#define OSC_ACC_CHB_OFFSET 0x40000

// Oscilloscope signal A and B length
#define OSC_SIG_LEN (16*1024)

// Oscilloscope structure declaration
typedef struct osc_control_s {

    /** @brief Offset 0x00 - configuration register
     *
     * Configuration register (offset 0x00):
     * bit [0] - arm_trigger
     * bit [1] - rst_wr_state_machine
     * bits [31:2] - reserved
     */
    uint32_t conf;

    /** @brief Offset 0x04 - trigger source register
     *
     * Trigger source register (offset 0x04):
     * bits [ 2 : 0] - trigger source:
     * 1 - trig immediately
     * 2 - ChA positive edge
     * 3 - ChA negative edge
     * 4 - ChB positive edge
     * 5 - ChB negative edge
     * 6 - External trigger 0
     * 7 - External trigger 1
     * bits [31 : 3] -reserved
     */
    uint32_t trig_source;

    /** @brief Offset 0x08 - Channel A threshold register
     *
     * Channel A threshold register (offset 0x08):
     * bits [13: 0] - ChA threshold
     * bits [31:14] - reserved
     */
    uint32_t cha_thr;

    /** @brief Offset 0x0C - Channel B threshold register
     *
     * Channel B threshold register (offset 0x0C):
     * bits [13: 0] - ChB threshold
     * bits [31:14] - reserved
     */
    uint32_t chb_thr;

    /** @brief Offset 0x10 - After trigger delay register
     *
     * After trigger delay register (offset 0x10)
     * bits [31: 0] - trigger delay
     * 32 bit number - how many decimated samples should be stored into a buffer.
     * (max 16k samples)
     */
    uint32_t trigger_delay;

    /** @brief Offset 0x14 - Data decimation register
     *
     * Data decimation register (offset 0x14):
     * bits [16: 0] - decimation factor, legal values:
     * 1, 8, 64, 1024, 8192 65536
     * If other values are written data is undefined
     * bits [31:17] - reserved
     */
    uint32_t data_dec;

    /** @brief Offset 0x18 - Current write pointer register
     *
     * Current write pointer register (offset 0x18), read only:
     * bits [13: 0] - current write pointer
     * bits [31:14] - reserved
     */
    uint32_t wr_ptr_cur;

    /** @brief Offset 0x1C - Trigger write pointer register
     *
     * Trigger write pointer register (offset 0x1C), read only:
     * bits [13: 0] - trigger pointer (pointer where trigger was detected)
     * bits [31:14] - reserved
     */
    uint32_t wr_ptr_trigger;

    /** @brief ChA & ChB hysteresis - both of the format:
     * bits [13: 0] - hysteresis threshold
     * bits [31:14] - reserved
     */
    uint32_t cha_hystersis;
    uint32_t chb_hystersis;

    /** @brief
     * bits [0] - enable signal average at decimation
     * bits [31:1] - reserved
     */
    uint32_t other;

    uint32_t reseved; // Empty space...

    /** @brief ChA Equalization filter
     * bits [17:0] - AA coefficient (pole)
     * bits [31:18] - reserved
     */
    uint32_t cha_filt_aa;

    /** @brief ChA Equalization filter
     * bits [24:0] - BB coefficient (zero)
     * bits [31:25] - reserved
     */
    uint32_t cha_filt_bb;

    /** @brief ChA Equalization filter
     * bits [24:0] - KK coefficient (gain)
     * bits [31:25] - reserved
     */
    uint32_t cha_filt_kk;

    /** @brief ChA Equalization filter
     * bits [24:0] - PP coefficient (pole)
     * bits [31:25] - reserved
     */
    uint32_t cha_filt_pp;

    /** @brief ChB Equalization filter
     * bits [17:0] - AA coefficient (pole)
     * bits [31:18] - reserved
     */
    uint32_t chb_filt_aa;

    /** @brief ChB Equalization filter
     * bits [24:0] - BB coefficient (zero)
     * bits [31:25] - reserved
     */
    uint32_t chb_filt_bb;

    /** @brief ChB Equalization filter
     * bits [24:0] - KK coefficient (gain)
     * bits [31:25] - reserved
     */
    uint32_t chb_filt_kk;

    /** @brief ChB Equalization filter
     * bits [24:0] - PP coefficient (pole)
     * bits [31:25] - reserved
     */
    uint32_t chb_filt_pp;

    /** @brief ChA AXI lower address
    * bits [31:0] - starting writing address
    */
    uint32_t cha_axi_low;

    /** @brief ChA AXI High address
    * bits [31:0] - starting writing address
    */
    uint32_t cha_axi_high;

    /** @brief ChA AXI delay after trigger
    * bits [31:0] - Number of decimated data 
    * after trig written into memory
    */
    uint32_t cha_trig_delay;

    /**@brief ChB AXI enable master
    * bits [0] Enable AXI master
    * bits [31:0] reserved
    */
    uint32_t cha_enable_axi_m;

    /**@brief ChA AXI write pointer trigger
    * Write pointer at time the trigger arrived
    */
    uint32_t cha_w_ptr_trig;

    /**@brief ChA AXI write pointer current
    * Current write pointer
    */
    uint32_t cha_w_ptr_curr;

    /* Reserved 0x68 & 0x6C */
    uint32_t reserved_2;
    uint32_t reserved_3;

    /** @brief ChB AXI lower address
    * bits [31:0] - starting writing address
    */
    uint32_t chb_axi_low;

    /** @brief ChB AXI High address
    * bits [31:0] - starting writing address
    */
    uint32_t chb_axi_high;

    /** @brief ChB AXI delay after trigger
    * bits [31:0] - Number of decimated data 
    * after trig written into memory
    */
    uint32_t chb_trig_delay;

    /**@brief ChB AXI enable master
    * bits [0] Enable AXI master
    * bits [31:0] reserved
    */
    uint32_t chb_enable_axi_m;

    /**@brief ChB AXI write pointer trigger
    * Write pointer at time the trigger arrived
    */
    uint32_t chb_w_ptr_trig;

    /**@brief ChB AXI write pointer current
    * Current write pointer
    */
    uint32_t chb_w_ptr_curr;

    /* Reserved 0x88 & 0x8C */
    uint32_t reserved_4;
    uint32_t reserved_5;

    /**@brief Trigger debuncer time
    * bits [19:0] Number of ADC clock periods 
    * trigger is disabled after activation
    * reset value is decimal 62500 
    * or equivalent to 0.5ms
    */
    uint32_t trig_dbc_t;

    /**@brief Acumulation contro/status:
    * bits [31:2] reserved
    * bits [1] Accumulation run:
    * writing an 1 will start accumulating data, 
    * writing 0 should not be used, the main 
    * configuration register should be used for reset
    * reading will show the status of the 
    * accumulation process (1 – running, 0 - finished)
    */
    uint32_t ac_ctrl_stat;

    /**@brief Accumulation counter:
    * bits [31:0] 
    * on write: the number of accumulated 
    * samples is specified
    * on read: the status of the increment counter
    * is provided for monitoring 
    * (0x0 – accumulate 1 sample, 0xffffffff – accumulate 4294967296 samples)
    */
    uint32_t ac_count;

    /**@brief Accumulator output shift:
    * bits [31:5] reserved 
    * bits [4:0] specifies how many LSBbits from the
    * accumulated storaged (up to 48bits) are removed
    * before reaching software, which is limited to 32 bits
    */
    uint32_t ac_out_sft;

    /**@brief Accumulator data sequence length
    * bits [31:14] reserved
    * bits [13:0] specifies the number of samples accumulated after a
    * trigger. It is limited by the length of the accumulation buffer to
    * 2^14 locations (0x0 - sequence of 1 sample, 0xffffffff - sequence
    * of 16384 samples)
    */
    uint32_t ac_data_seq_len;

    /* ChA & ChB data - 14 LSB bits valid starts from 0x10000 and
     * 0x20000 and are each 16k samples long */

    /* ChA & ChB accumulated memory data. Starts from 0x30000 and 
     * 0x40000 and are each 16k samples long */ 
} osc_control_t;


// The FPGA register structure for oscilloscope
static volatile osc_control_t *osc_reg = NULL;

// The FPGA input signal buffer pointer for channel A
static volatile uint32_t *osc_cha = NULL;

// The FPGA input signal buffer pointer for channel B */
static volatile uint32_t *osc_chb = NULL;

// The FPGA accumulated signal buffer pointer for channel A
static volatile uint32_t *osc_dp_avg_cha = NULL;

// The FPGA accumulated signal buffer pointer for channel B
<<<<<<< HEAD
static volatile uint32_t *osc_dp_avg_chb = NULL;
=======
static volatile uint32_t *osc_acc_chb = NULL;
>>>>>>> 43453f56


static const uint32_t DATA_DEC_MASK         = 0x1FFFF;      // (17 bits)
static const uint32_t DATA_AVG_MASK         = 0x1;          // (1 bit)
static const uint32_t TRIG_SRC_MASK         = 0xF;          // (4 bits)
static const uint32_t START_DATA_WRITE_MASK = 0x1;          // (1 bit)
static const uint32_t THRESHOLD_MASK        = 0x3FFF;       // (14 bits)
static const uint32_t HYSTERESIS_MASK       = 0x3FFF;       // (14 bits)
static const uint32_t TRIG_DELAY_MASK       = 0xFFFFFFFF;   // (32 bits)
static const uint32_t WRITE_POINTER_MASK    = 0x3FFF;       // (14 bits)
static const uint32_t EQ_FILTER_AA          = 0x3FFFF;      // (18 bits)
static const uint32_t EQ_FILTER             = 0x1FFFFFF;    // (25 bits)
static const uint32_t RST_WR_ST_MCH_MASK    = 0x2;          // (1st bit)
static const uint32_t AC_DATA_SEQ_MASK      = 0x3FFF;       // (14 bits)
static const uint32_t SHIFT_MASK            = 0xF;          // (4 bits)
static const uint32_t COUNT_MASK            = 0xFFFFFFFF;   // (32 bits)
static const uint32_t DEB_TIM_MASK          = 0xFFFFF;      // (20 bits)
static const uint32_t AC_CTRL_STAT          = 0x3;          // (2 bits)


/**
 * general
 */

int osc_Init()
{
    ECHECK(cmn_Init());
    ECHECK(cmn_Map(OSC_BASE_SIZE, OSC_BASE_ADDR, (void**)&osc_reg));
    osc_cha = (uint32_t*)((char*)osc_reg + OSC_CHA_OFFSET);
    osc_chb = (uint32_t*)((char*)osc_reg + OSC_CHB_OFFSET);
    osc_dp_avg_cha = (uint32_t*)((char*)osc_reg + OSC_ACC_CHA_OFFSET);
    osc_dp_avg_chb = (uint32_t*)((char*)osc_reg + OSC_ACC_CHB_OFFSET);
    return RP_OK;
}

int osc_Release()
{
    ECHECK(cmn_Unmap(OSC_BASE_SIZE, (void**)&osc_reg));
    osc_cha = NULL;
    osc_chb = NULL;
<<<<<<< HEAD
    osc_dp_avg_cha = NULL;
    osc_dp_avg_chb = NULL;
=======
    osc_acc_cha = NULL;
    osc_acc_chb = NULL;
>>>>>>> 43453f56
    ECHECK(cmn_Release());
    return RP_OK;
}


/**
 * decimation
 */

int osc_SetDecimation(uint32_t decimation)
{
    return cmn_SetValue(&osc_reg->data_dec, decimation, DATA_DEC_MASK);
}

int osc_GetDecimation(uint32_t* decimation)
{
    return cmn_GetValue(&osc_reg->data_dec, decimation, DATA_DEC_MASK);
}

int osc_SetAveraging(bool enable)
{
    if (enable) {
        return cmn_SetBits(&osc_reg->other, 0x1, DATA_AVG_MASK);
    }
    else {
        return cmn_UnsetBits(&osc_reg->other, 0x1, DATA_AVG_MASK);
    }
}

int osc_GetAveraging(bool* enable)
{
    return cmn_AreBitsSet(osc_reg->other, 0x1, DATA_AVG_MASK, enable);
}

/**
 * trigger source
 */

int osc_SetTriggerSource(uint32_t source)
{
    return cmn_SetValue(&osc_reg->trig_source, source, TRIG_SRC_MASK);
}

int osc_GetTriggerSource(uint32_t* source)
{
    return cmn_GetValue(&osc_reg->trig_source, source, TRIG_SRC_MASK);
}

int osc_WriteDataIntoMemory(bool enable)
{
    if (enable) {
        return cmn_SetBits(&osc_reg->conf, 0x1, START_DATA_WRITE_MASK);
    }
    else {
        return cmn_UnsetBits(&osc_reg->conf, 0x1, START_DATA_WRITE_MASK);
    }
}

int osc_ResetWriteStateMachine()
{
    return cmn_SetBits(&osc_reg->conf, (0x1 << 1), RST_WR_ST_MCH_MASK);
}

/**
 * trigger delay
 */

int osc_SetTriggerDelay(uint32_t decimated_data_num)
{
    return cmn_SetValue(&osc_reg->trigger_delay, decimated_data_num, TRIG_DELAY_MASK);
}

int osc_GetTriggerDelay(uint32_t* decimated_data_num)
{
    return cmn_GetValue(&osc_reg->trigger_delay, decimated_data_num, TRIG_DELAY_MASK);
}

/**
 * Threshold
 */

int osc_SetThresholdChA(uint32_t threshold)
{
    return cmn_SetValue(&osc_reg->cha_thr, threshold, THRESHOLD_MASK);
}

int osc_GetThresholdChA(uint32_t* threshold)
{
    return cmn_GetValue(&osc_reg->cha_thr, threshold, THRESHOLD_MASK);
}

int osc_SetThresholdChB(uint32_t threshold)
{
    return cmn_SetValue(&osc_reg->chb_thr, threshold, THRESHOLD_MASK);
}

int osc_GetThresholdChB(uint32_t* threshold)
{
    return cmn_GetValue(&osc_reg->chb_thr, threshold, THRESHOLD_MASK);
}

/**
 * Hysteresis
 */
int osc_SetHysteresisChA(uint32_t hysteresis)
{
    return cmn_SetValue(&osc_reg->cha_hystersis, hysteresis, HYSTERESIS_MASK);
}

int osc_GetHysteresisChA(uint32_t* hysteresis)
{
    return cmn_GetValue(&osc_reg->cha_hystersis, hysteresis, HYSTERESIS_MASK);
}

int osc_SetHysteresisChB(uint32_t hysteresis)
{
    return cmn_SetValue(&osc_reg->chb_hystersis, hysteresis, HYSTERESIS_MASK);
}

int osc_GetHysteresisChB(uint32_t* hysteresis)
{
    return cmn_GetValue(&osc_reg->chb_hystersis, hysteresis, HYSTERESIS_MASK);
}

/**
 * Equalization filters
 */
int osc_SetEqFiltersChA(uint32_t coef_aa, uint32_t coef_bb, uint32_t coef_kk, uint32_t coef_pp)
{
    ECHECK(cmn_SetValue(&osc_reg->cha_filt_aa, coef_aa, EQ_FILTER_AA));
    ECHECK(cmn_SetValue(&osc_reg->cha_filt_bb, coef_bb, EQ_FILTER));
    ECHECK(cmn_SetValue(&osc_reg->cha_filt_kk, coef_kk, EQ_FILTER));
    ECHECK(cmn_SetValue(&osc_reg->cha_filt_pp, coef_pp, EQ_FILTER));
    return RP_OK;
}

int osc_GetEqFiltersChA(uint32_t* coef_aa, uint32_t* coef_bb, uint32_t* coef_kk, uint32_t* coef_pp)
{
    ECHECK(cmn_GetValue(&osc_reg->cha_filt_aa, coef_aa, EQ_FILTER_AA));
    ECHECK(cmn_GetValue(&osc_reg->cha_filt_bb, coef_bb, EQ_FILTER));
    ECHECK(cmn_GetValue(&osc_reg->cha_filt_kk, coef_kk, EQ_FILTER));
    ECHECK(cmn_GetValue(&osc_reg->cha_filt_pp, coef_pp, EQ_FILTER));
    return RP_OK;
}

int osc_SetEqFiltersChB(uint32_t coef_aa, uint32_t coef_bb, uint32_t coef_kk, uint32_t coef_pp)
{
    ECHECK(cmn_SetValue(&osc_reg->chb_filt_aa, coef_aa, EQ_FILTER_AA));
    ECHECK(cmn_SetValue(&osc_reg->chb_filt_bb, coef_bb, EQ_FILTER));
    ECHECK(cmn_SetValue(&osc_reg->chb_filt_kk, coef_kk, EQ_FILTER));
    ECHECK(cmn_SetValue(&osc_reg->chb_filt_pp, coef_pp, EQ_FILTER));
    return RP_OK;
}

int osc_GetEqFiltersChB(uint32_t* coef_aa, uint32_t* coef_bb, uint32_t* coef_kk, uint32_t* coef_pp)
{
    ECHECK(cmn_GetValue(&osc_reg->chb_filt_aa, coef_aa, EQ_FILTER_AA));
    ECHECK(cmn_GetValue(&osc_reg->chb_filt_bb, coef_bb, EQ_FILTER));
    ECHECK(cmn_GetValue(&osc_reg->chb_filt_kk, coef_kk, EQ_FILTER));
    ECHECK(cmn_GetValue(&osc_reg->chb_filt_pp, coef_pp, EQ_FILTER));
    return RP_OK;
}

/**
 * Write pointer
 */
int osc_GetWritePointer(uint32_t* pos)
{
    return cmn_GetValue(&osc_reg->wr_ptr_cur, pos, WRITE_POINTER_MASK);
}

int osc_GetWritePointerAtTrig(uint32_t* pos)
{
    return cmn_GetValue(&osc_reg->wr_ptr_trigger, pos, WRITE_POINTER_MASK);
}

/**
 * Deep averaging
 */
int osc_SetDeepAvgCount(uint32_t count){
    ECHECK(cmn_SetValue(&osc_reg->ac_count, count, COUNT_MASK));
    return RP_OK;
}

int osc_SetDeepAvgShift(uint32_t shift){
    ECHECK(cmn_SetValue(&osc_reg->ac_out_sft, shift, SHIFT_MASK));
<<<<<<< HEAD
    return RP_OK;
}

int osc_SetDeepDataSeqLen(uint32_t len){
    ECHECK(cmn_SetValue(&osc_reg->ac_data_seq_len, len, AC_DATA_SEQ_MASK));
    return RP_OK;
}

int osc_SetDeepAvgDebTim(uint32_t deb_t){
    ECHECK(cmn_SetValue(&osc_reg->trig_dbc_t, deb_t, DEB_TIM_MASK));
    return RP_OK;
}

=======
    return RP_OK;
}

int osc_SetDeepDataSeqLen(uint32_t len){
    ECHECK(cmn_SetValue(&osc_reg->ac_data_seq_len, len, AC_DATA_SEQ_MASK));
    return RP_OK;
}

int osc_SetDeepAvgDebTim(uint32_t deb_t){
    ECHECK(cmn_SetValue(&osc_reg->trig_dbc_t, deb_t, DEB_TIM_MASK));
    return RP_OK;
}

>>>>>>> 43453f56
int osc_GetDeepAvgCount(uint32_t *count){
    return cmn_GetValue(&osc_reg->ac_count, count, COUNT_MASK);
}

int osc_GetDeepAvgShift(uint32_t *shift){
    return cmn_GetValue(&osc_reg->ac_out_sft, shift, SHIFT_MASK);
}

int osc_GetDeepDataSeqLen(uint32_t *len){
    return cmn_GetValue(&osc_reg->ac_data_seq_len, len, AC_DATA_SEQ_MASK);
}

int osc_GetDeepAvgDebTim(uint32_t *deb_t){
    return cmn_GetValue(&osc_reg->trig_dbc_t, deb_t, DEB_TIM_MASK);
}

int osc_GetDeepAvgTriggState(uint32_t *state){
    return cmn_GetValue(&osc_reg->ac_ctrl_stat, state, AC_CTRL_STAT);
}

/* osc_WriteDataIntoMemoryDeepAvg
 * First write enable and then write run
 * Must be set separately 
 */
int osc_WriteDataIntoMemoryDeepAvg(bool enable){

    if(enable){
        cmn_SetBits(&osc_reg->ac_ctrl_stat, 0x1, AC_CTRL_STAT);
        cmn_SetBits(&osc_reg->ac_ctrl_stat, 0x3, AC_CTRL_STAT);
    }else{
        cmn_UnsetBits(&osc_reg->ac_ctrl_stat, 0x1, AC_CTRL_STAT);
        cmn_UnsetBits(&osc_reg->ac_ctrl_stat, 0x3, AC_CTRL_STAT);
    }
    return RP_OK;
}


/**
 * Raw buffers
 */
const volatile uint32_t* osc_GetDataBufferChA()
{
    return osc_cha;
}

const volatile uint32_t* osc_GetDataBufferChB()
{
    return osc_chb;
}

const volatile uint32_t* osc_GetDeepAvgDataBufferChA(){
    return osc_dp_avg_cha;
}

const volatile uint32_t* osc_GetDeepAvgDataBufferChb(){
    return osc_dp_avg_chb;
}<|MERGE_RESOLUTION|>--- conflicted
+++ resolved
@@ -318,11 +318,8 @@
 static volatile uint32_t *osc_dp_avg_cha = NULL;
 
 // The FPGA accumulated signal buffer pointer for channel B
-<<<<<<< HEAD
+
 static volatile uint32_t *osc_dp_avg_chb = NULL;
-=======
-static volatile uint32_t *osc_acc_chb = NULL;
->>>>>>> 43453f56
 
 
 static const uint32_t DATA_DEC_MASK         = 0x1FFFF;      // (17 bits)
@@ -363,13 +360,9 @@
     ECHECK(cmn_Unmap(OSC_BASE_SIZE, (void**)&osc_reg));
     osc_cha = NULL;
     osc_chb = NULL;
-<<<<<<< HEAD
     osc_dp_avg_cha = NULL;
     osc_dp_avg_chb = NULL;
-=======
-    osc_acc_cha = NULL;
-    osc_acc_chb = NULL;
->>>>>>> 43453f56
+
     ECHECK(cmn_Release());
     return RP_OK;
 }
@@ -556,7 +549,6 @@
 
 int osc_SetDeepAvgShift(uint32_t shift){
     ECHECK(cmn_SetValue(&osc_reg->ac_out_sft, shift, SHIFT_MASK));
-<<<<<<< HEAD
     return RP_OK;
 }
 
@@ -570,21 +562,6 @@
     return RP_OK;
 }
 
-=======
-    return RP_OK;
-}
-
-int osc_SetDeepDataSeqLen(uint32_t len){
-    ECHECK(cmn_SetValue(&osc_reg->ac_data_seq_len, len, AC_DATA_SEQ_MASK));
-    return RP_OK;
-}
-
-int osc_SetDeepAvgDebTim(uint32_t deb_t){
-    ECHECK(cmn_SetValue(&osc_reg->trig_dbc_t, deb_t, DEB_TIM_MASK));
-    return RP_OK;
-}
-
->>>>>>> 43453f56
 int osc_GetDeepAvgCount(uint32_t *count){
     return cmn_GetValue(&osc_reg->ac_count, count, COUNT_MASK);
 }
