--- conflicted
+++ resolved
@@ -415,13 +415,11 @@
     return acq_GetDeepAvgDebTim(deb_t);
 }
 
-<<<<<<< HEAD
+
 int rp_GetDeepAvgRawData(rp_channel_t channel, uint32_t *size, int16_t *buffer){
     return acq_GetDeepAvgDataRaw(channel, size, buffer);
 }
 
-=======
->>>>>>> 43453f56
 /**
  * Health methods
  */
