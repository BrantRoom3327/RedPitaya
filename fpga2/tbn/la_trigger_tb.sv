////////////////////////////////////////////////////////////////////////////////
// Module: Linear transformation (gain, offset and saturation)
// Author: Iztok Jeras
// (c) Red Pitaya  (redpitaya.com)
////////////////////////////////////////////////////////////////////////////////

`timescale 1ns / 1ps

module la_trigger_tb #(
  // clock time periods
  realtime  TP = 4.0ns,  // 250MHz
  // stream parameters
  int unsigned DN = 2,
  type DT = logic [8-1:0]  // data type
);

// system signals
logic clk ;  // clock
logic rstn;  // reset - active low

// configuration
DT    cfg_cmp_msk;  // comparator mask
DT    cfg_cmp_val;  // comparator value
DT    cfg_edg_pos;  // edge positive
DT    cfg_edg_neg;  // edge negative

// trigger output
logic [DN-1:0] trg_out;

// stream input/output
<<<<<<< HEAD
axi4_stream_if #(.DN (DN), .DT (DT)) str (.ACLK (clk), .ARESETn (rstn));
=======
axi4_stream_if #(.DN (DN), .DT (DT)) sti (.ACLK (clk), .ARESETn (rstn));
axi4_stream_if #(.DN (DN), .DT (DT)) sto (.ACLK (clk), .ARESETn (rstn));
>>>>>>> c2f215d8

////////////////////////////////////////////////////////////////////////////////
// clock and test sequence
////////////////////////////////////////////////////////////////////////////////

initial        clk = 1'h0;
always #(TP/2) clk = ~clk;

initial begin
  DT dat [];
  axi4_stream_pkg::axi4_stream_class #(.DN (DN), .DT (DT)) cli;
  axi4_stream_pkg::axi4_stream_class #(.DN (DN), .DT (DT)) clo;
  cli = new;
  clo = new;

  // for now initialize configuration to an idle value
  cfg_cmp_msk = '1;
  cfg_cmp_val = 'h08;
  cfg_edg_pos = 'h00;
  cfg_edg_neg = 'h01;

  // initialization
  rstn = 1'b0;
  repeat(4) @(posedge clk);
  // start
  rstn = 1'b1;
  repeat(4) @(posedge clk);

  // create data array
  dat = cli.range (0, 16);
  $display ("dat [%d] = %p", dat.size(), dat);
  // send data into stream
  cli.add_pkt (dat);
  clo.add_pkt (dat);
  $display ("cli.que = %p", cli.que);
  fork
    str_src.run (cli);
    str_drn.run (clo);
  join
  // end simulation
  repeat(4) @(posedge clk);
  $finish();
end

////////////////////////////////////////////////////////////////////////////////
// module instance
////////////////////////////////////////////////////////////////////////////////

<<<<<<< HEAD
axi4_stream_src #(.DN (DN), .DT (DT)) str_src (.str (str));
axi4_stream_drn #(.DN (DN), .DT (DT)) str_drn (.str (str));
=======
axi4_stream_src #(.DN (DN), .DT (DT)) str_src (.str (sti));
axi4_stream_drn #(.DN (DN), .DT (DT)) str_drn (.str (sto));
>>>>>>> c2f215d8

la_trigger #(
  .DN (DN),
  .DT (DT)
) la_trigger (
  // control
  .ctl_rst  (ctl_rst),
  // configuration
  .cfg_cmp_msk (cfg_cmp_msk),
  .cfg_cmp_val (cfg_cmp_val),
  .cfg_edg_pos (cfg_edg_pos),
  .cfg_edg_neg (cfg_edg_neg),
  // output triggers
  .sts_trg  (trg_out),
  // stream monitor
  .sti      (sti),
  .sto      (sto)
);

////////////////////////////////////////////////////////////////////////////////
// waveforms
////////////////////////////////////////////////////////////////////////////////

initial begin
  $dumpfile("la_trigger_tb.vcd");
  $dumpvars(0, la_trigger_tb);
end

endmodule: la_trigger_tb<|MERGE_RESOLUTION|>--- conflicted
+++ resolved
@@ -28,12 +28,8 @@
 logic [DN-1:0] trg_out;
 
 // stream input/output
-<<<<<<< HEAD
-axi4_stream_if #(.DN (DN), .DT (DT)) str (.ACLK (clk), .ARESETn (rstn));
-=======
 axi4_stream_if #(.DN (DN), .DT (DT)) sti (.ACLK (clk), .ARESETn (rstn));
 axi4_stream_if #(.DN (DN), .DT (DT)) sto (.ACLK (clk), .ARESETn (rstn));
->>>>>>> c2f215d8
 
 ////////////////////////////////////////////////////////////////////////////////
 // clock and test sequence
@@ -82,13 +78,8 @@
 // module instance
 ////////////////////////////////////////////////////////////////////////////////
 
-<<<<<<< HEAD
-axi4_stream_src #(.DN (DN), .DT (DT)) str_src (.str (str));
-axi4_stream_drn #(.DN (DN), .DT (DT)) str_drn (.str (str));
-=======
 axi4_stream_src #(.DN (DN), .DT (DT)) str_src (.str (sti));
 axi4_stream_drn #(.DN (DN), .DT (DT)) str_drn (.str (sto));
->>>>>>> c2f215d8
 
 la_trigger #(
   .DN (DN),
