--- conflicted
+++ resolved
@@ -28,13 +28,9 @@
 logic [DN-1:0] trg_out;
 
 // stream input/output
-<<<<<<< HEAD
-axi4_stream_if #(.DT (DT)) sti (.ACLK (clk), .ARESETn (rstn));
-axi4_stream_if #(.DT (DT)) sto (.ACLK (clk), .ARESETn (rstn));
-=======
-axi4_stream_if #(.DN (DN), .DT (DT)) str (.ACLK (clk), .ARESETn (rstn));
+axi4_stream_if #(.DN (DN), .DT (DT)) sti (.ACLK (clk), .ARESETn (rstn));
+axi4_stream_if #(.DN (DN), .DT (DT)) sto (.ACLK (clk), .ARESETn (rstn));
 
->>>>>>> a69535ae
 ////////////////////////////////////////////////////////////////////////////////
 // clock and test sequence
 ////////////////////////////////////////////////////////////////////////////////
@@ -82,13 +78,8 @@
 // module instance
 ////////////////////////////////////////////////////////////////////////////////
 
-<<<<<<< HEAD
-axi4_stream_src #(.DT (DT)) str_src (.str (sti));
-axi4_stream_drn #(.DT (DT)) str_drn (.str (sto));
-=======
-axi4_stream_src #(.DN (DN), .DT (DT)) str_src (.str (str));
-axi4_stream_drn #(.DN (DN), .DT (DT)) str_drn (.str (str));
->>>>>>> a69535ae
+axi4_stream_src #(.DN (DN), .DT (DT)) str_src (.str (sti));
+axi4_stream_drn #(.DN (DN), .DT (DT)) str_drn (.str (sto));
 
 la_trigger #(
   .DN (DN),
