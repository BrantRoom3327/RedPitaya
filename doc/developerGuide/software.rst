--- conflicted
+++ resolved
@@ -7,12 +7,8 @@
 
    software/webApps
    software/clt
-<<<<<<< HEAD
-   ../../OS/debian/README.rst
-=======
    os/debian
    os/release
->>>>>>> f0682393
    os/ssh/ssh
    os/console/console
    os/network
