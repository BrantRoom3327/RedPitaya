LIBJSON_DIR=../../../../tools/libjson
SOURCES= DataManager.cpp \
	$(LIBJSON_DIR)/_internal/Source/internalJSONNode.cpp \
	$(LIBJSON_DIR)/_internal/Source/JSONChildren.cpp \
	$(LIBJSON_DIR)/_internal/Source/JSONDebug.cpp \
	$(LIBJSON_DIR)/_internal/Source/JSONIterators.cpp \
	$(LIBJSON_DIR)/_internal/Source/JSONMemory.cpp \
	$(LIBJSON_DIR)/_internal/Source/JSONNode_Mutex.cpp \
	$(LIBJSON_DIR)/_internal/Source/JSONNode.cpp \
	$(LIBJSON_DIR)/_internal/Source/JSONWorker.cpp \
	$(LIBJSON_DIR)/_internal/Source/JSONWriter.cpp \
	$(LIBJSON_DIR)/_internal/Source/libjson.cpp \
	$(LIBJSON_DIR)/_internal/Source/JSONValidator.cpp \
	$(LIBJSON_DIR)/_internal/Source/JSONStream.cpp \
	$(LIBJSON_DIR)/_internal/Source/JSONAllocator.cpp \
	$(LIBJSON_DIR)/_internal/Source/JSONPreparse.cpp

OBJDIR=./objs
SDKOBJDIR=$(OBJDIR)/rp_sdk

CXX=$(CROSS_COMPILE)g++
CXXFLAGS=-c -Wall -O0 -s -static -std=c++11 -fPIC -I$(LIBJSON_DIR) -DNDEBUG -I../../../../tools

ifeq ($(ALWAYS_PURCHASED),true)
CXXFLAGS+=-DALWAYS_PURCHASED
endif

ifeq ($(ENABLE_LICENSING),true)
SOURCES+= licverify/LicenseVerificator.cpp licverify/encoder/encoder.cpp licverify/encoder/pubkey.cpp licverify/encoder/privkey.cpp
CXXFLAGS+=-Ilicverify/encoder -DENABLE_LICENSING
endif

ifeq ($(DIGITAL_LOOP),true)
CXXFLAGS+=-DIGITAL_LOOP
endif

OBJECTS=$(patsubst %.cpp,$(SDKOBJDIR)/%.o, $(SOURCES))

LIB=librp_sdk.a

<<<<<<< HEAD
all: $(SOURCES) $(LIB)
=======
$(CRYPTO_LIB):
	mkdir -p $(CRYPTO_INSTALL_DIR)
	make -C $(CRYPTO_DIR) CXX=${CROSS_COMPILE}g++ PREFIX=../build static
	make -C $(CRYPTO_DIR) CXX=${CROSS_COMPILE}g++ PREFIX=../build install
>>>>>>> d8eb8c17

$(LIB): $(OBJECTS)
	ar rc $(LIB) $(OBJECTS)

$(SDKOBJDIR)/%.o: %.cpp
	mkdir -p $(dir $@)
	$(CXX) $(CXXFLAGS) $< -o $@

clean:
	rm -rf $(LIB) $(OBJDIR)<|MERGE_RESOLUTION|>--- conflicted
+++ resolved
@@ -19,7 +19,7 @@
 SDKOBJDIR=$(OBJDIR)/rp_sdk
 
 CXX=$(CROSS_COMPILE)g++
-CXXFLAGS=-c -Wall -O0 -s -static -std=c++11 -fPIC -I$(LIBJSON_DIR) -DNDEBUG -I../../../../tools
+CXXFLAGS=-c -Wall -O0 -static -std=c++11 -fPIC -I$(LIBJSON_DIR) -DNDEBUG -I../../../../tools
 
 ifeq ($(ALWAYS_PURCHASED),true)
 CXXFLAGS+=-DALWAYS_PURCHASED
@@ -38,14 +38,7 @@
 
 LIB=librp_sdk.a
 
-<<<<<<< HEAD
 all: $(SOURCES) $(LIB)
-=======
-$(CRYPTO_LIB):
-	mkdir -p $(CRYPTO_INSTALL_DIR)
-	make -C $(CRYPTO_DIR) CXX=${CROSS_COMPILE}g++ PREFIX=../build static
-	make -C $(CRYPTO_DIR) CXX=${CROSS_COMPILE}g++ PREFIX=../build install
->>>>>>> d8eb8c17
 
 $(LIB): $(OBJECTS)
 	ar rc $(LIB) $(OBJECTS)
