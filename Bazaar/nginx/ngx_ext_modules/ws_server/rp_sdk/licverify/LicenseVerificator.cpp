#include "misc.h"
#include "LicenseVerificator.h"

#include <libjson.h>
#include <encoder.h>
#include <cstdio>
#include "../DataManager.h"

std::string GetLicensePath()
{
	std::string path = "/opt/redpitaya/www/apps/lic.lic";
	return path;
}

std::string GetIDFilePath()
{
	std::string path = "/opt/redpitaya/www/apps/idfile.id";
	return path;
}

int verify_app_license(const char* app_id)
{
<<<<<<< HEAD
=======
#ifdef ALWAYS_PURCHASED
	return 0;
#endif

>>>>>>> d14a57a0
	//getting app_key from license file
	dbg_printf("Liscense verifying... \n");
	std::string lic_file = GetLicensePath();
	
	JSONNode n(JSON_NODE);
	bool failed = GetJSONObject(lic_file, n);
	if(!failed)
	{
		JSONNode apps(JSON_ARRAY);
		std::string app_key;
		try {
			apps = n.at("registered_apps").as_array();
			
			int size = apps.size();
			
			for(int i=0; i<size; i++)
			{
<<<<<<< HEAD
				app_key = app.at("app_key").as_string();
				break;
			}	
=======
				JSONNode app(JSON_NODE);
				app = apps.at(i);
				
				std::string id = app.at("app_id").as_string();
				if(id == app_id)
				{
					app_key = app.at("app_key").as_string();
					break;
				}	
			}
		} catch (std::exception const & e) {
			dbg_printf("License verification is failed. File is broken!\n");
			return 1;
>>>>>>> d14a57a0
		}
		//decoding app_key
		if(app_key.empty())
		{
			dbg_printf("Application is not registered!\n");
<<<<<<< HEAD
			return 1;
		}
		dbg_printf("app_key %s\n", app_key.c_str());
		std::string decoded_key = Decode(app_key);
=======
			return 1;
		}
		dbg_printf("app_key %s\n", app_key.c_str());
		std::string decoded_key;
		try {
		 	decoded_key = Decode(app_key);
		} catch (std::exception const & e) {
			dbg_printf("License verification is failed. Invalid license!\n");
			return 1;
		}
>>>>>>> d14a57a0
		
		//getting app_id, devid, checksum
		int term_pos = decoded_key.find(";");
		std::string dev_id = decoded_key.substr(0, term_pos);
		decoded_key = decoded_key.substr(term_pos+1);
		term_pos = decoded_key.find(";");
		
		std::string id = decoded_key.substr(0, term_pos);
		
		std::string app_checksum = decoded_key.substr(term_pos+1);
		term_pos = app_checksum.find(";");
		app_checksum = app_checksum.substr(0, term_pos);
		
		//verifying data with data from id file
		std::string idfile_name = GetIDFilePath();
		std::string orig_dev_id = GetDevID(idfile_name);

		if(orig_dev_id.empty())
		{
			dbg_printf("License verification is failed. The id file is required!\n");
			return 1;
		}

		if(orig_dev_id != dev_id)
		{
			dbg_printf("Invalid license!\n");
			return 1;
		}
		
		std::string orig_checksum_id = GetAppChecksum(idfile_name, app_id);

		if(orig_checksum_id.empty())
		{
			dbg_printf("License verification is failed. No such application in id file!\n");
			return 1;
		}
		
		if(orig_checksum_id != app_checksum)
		{
			dbg_printf("Invalid license!\n");
			return 1;
		}
		
		//check if application was not change
		std::string apps_folder = GetAppsFolder();
		std::string contr_path = apps_folder+"/"+app_id+"/"+"controller.so";
		orig_checksum_id = GetMD5(contr_path.c_str());
		
		if(orig_checksum_id.empty())
		{
			dbg_printf("License verification is failed. The application file was not found!\n");
			return 1;
		}
		
		if(orig_checksum_id != app_checksum)
		{
			dbg_printf("%s %s\n", orig_checksum_id.c_str(), app_checksum.c_str());
			dbg_printf("License verification is failed. The application file was corrupt!\n");
			return 1;
		}
	}
	else
	{	
		dbg_printf("License verification is failed. Could not open license file!\n");
		return 1;
	}
	dbg_printf("License verification is successful!\n");
	return 0;
}
<|MERGE_RESOLUTION|>--- conflicted
+++ resolved
@@ -1,156 +1,140 @@
-#include "misc.h"
-#include "LicenseVerificator.h"
-
-#include <libjson.h>
-#include <encoder.h>
-#include <cstdio>
-#include "../DataManager.h"
-
-std::string GetLicensePath()
-{
-	std::string path = "/opt/redpitaya/www/apps/lic.lic";
-	return path;
-}
-
-std::string GetIDFilePath()
-{
-	std::string path = "/opt/redpitaya/www/apps/idfile.id";
-	return path;
-}
-
-int verify_app_license(const char* app_id)
-{
-<<<<<<< HEAD
-=======
-#ifdef ALWAYS_PURCHASED
-	return 0;
-#endif
-
->>>>>>> d14a57a0
-	//getting app_key from license file
-	dbg_printf("Liscense verifying... \n");
-	std::string lic_file = GetLicensePath();
-	
-	JSONNode n(JSON_NODE);
-	bool failed = GetJSONObject(lic_file, n);
-	if(!failed)
-	{
-		JSONNode apps(JSON_ARRAY);
-		std::string app_key;
-		try {
-			apps = n.at("registered_apps").as_array();
-			
-			int size = apps.size();
-			
-			for(int i=0; i<size; i++)
-			{
-<<<<<<< HEAD
-				app_key = app.at("app_key").as_string();
-				break;
-			}	
-=======
-				JSONNode app(JSON_NODE);
-				app = apps.at(i);
-				
-				std::string id = app.at("app_id").as_string();
-				if(id == app_id)
-				{
-					app_key = app.at("app_key").as_string();
-					break;
-				}	
-			}
-		} catch (std::exception const & e) {
-			dbg_printf("License verification is failed. File is broken!\n");
-			return 1;
->>>>>>> d14a57a0
-		}
-		//decoding app_key
-		if(app_key.empty())
-		{
-			dbg_printf("Application is not registered!\n");
-<<<<<<< HEAD
-			return 1;
-		}
-		dbg_printf("app_key %s\n", app_key.c_str());
-		std::string decoded_key = Decode(app_key);
-=======
-			return 1;
-		}
-		dbg_printf("app_key %s\n", app_key.c_str());
-		std::string decoded_key;
-		try {
-		 	decoded_key = Decode(app_key);
-		} catch (std::exception const & e) {
-			dbg_printf("License verification is failed. Invalid license!\n");
-			return 1;
-		}
->>>>>>> d14a57a0
-		
-		//getting app_id, devid, checksum
-		int term_pos = decoded_key.find(";");
-		std::string dev_id = decoded_key.substr(0, term_pos);
-		decoded_key = decoded_key.substr(term_pos+1);
-		term_pos = decoded_key.find(";");
-		
-		std::string id = decoded_key.substr(0, term_pos);
-		
-		std::string app_checksum = decoded_key.substr(term_pos+1);
-		term_pos = app_checksum.find(";");
-		app_checksum = app_checksum.substr(0, term_pos);
-		
-		//verifying data with data from id file
-		std::string idfile_name = GetIDFilePath();
-		std::string orig_dev_id = GetDevID(idfile_name);
-
-		if(orig_dev_id.empty())
-		{
-			dbg_printf("License verification is failed. The id file is required!\n");
-			return 1;
-		}
-
-		if(orig_dev_id != dev_id)
-		{
-			dbg_printf("Invalid license!\n");
-			return 1;
-		}
-		
-		std::string orig_checksum_id = GetAppChecksum(idfile_name, app_id);
-
-		if(orig_checksum_id.empty())
-		{
-			dbg_printf("License verification is failed. No such application in id file!\n");
-			return 1;
-		}
-		
-		if(orig_checksum_id != app_checksum)
-		{
-			dbg_printf("Invalid license!\n");
-			return 1;
-		}
-		
-		//check if application was not change
-		std::string apps_folder = GetAppsFolder();
-		std::string contr_path = apps_folder+"/"+app_id+"/"+"controller.so";
-		orig_checksum_id = GetMD5(contr_path.c_str());
-		
-		if(orig_checksum_id.empty())
-		{
-			dbg_printf("License verification is failed. The application file was not found!\n");
-			return 1;
-		}
-		
-		if(orig_checksum_id != app_checksum)
-		{
-			dbg_printf("%s %s\n", orig_checksum_id.c_str(), app_checksum.c_str());
-			dbg_printf("License verification is failed. The application file was corrupt!\n");
-			return 1;
-		}
-	}
-	else
-	{	
-		dbg_printf("License verification is failed. Could not open license file!\n");
-		return 1;
-	}
-	dbg_printf("License verification is successful!\n");
-	return 0;
-}
+#include "misc.h"
+#include "LicenseVerificator.h"
+
+#include <libjson.h>
+#include <encoder.h>
+#include <cstdio>
+#include "../DataManager.h"
+
+std::string GetLicensePath()
+{
+	std::string path = "/opt/redpitaya/www/apps/lic.lic";
+	return path;
+}
+
+std::string GetIDFilePath()
+{
+	std::string path = "/opt/redpitaya/www/apps/idfile.id";
+	return path;
+}
+
+int verify_app_license(const char* app_id)
+{
+#ifdef ALWAYS_PURCHASED
+	return 0;
+#endif
+
+	//getting app_key from license file
+	dbg_printf("Liscense verifying... \n");
+	std::string lic_file = GetLicensePath();
+	
+	JSONNode n(JSON_NODE);
+	bool failed = GetJSONObject(lic_file, n);
+	if(!failed)
+	{
+		JSONNode apps(JSON_ARRAY);
+		std::string app_key;
+		try {
+			apps = n.at("registered_apps").as_array();
+			
+			int size = apps.size();
+			
+			for(int i=0; i<size; i++)
+			{
+				JSONNode app(JSON_NODE);
+				app = apps.at(i);
+				
+				std::string id = app.at("app_id").as_string();
+				if(id == app_id)
+				{
+					app_key = app.at("app_key").as_string();
+					break;
+				}	
+			}
+		} catch (std::exception const & e) {
+			dbg_printf("License verification is failed. File is broken!\n");
+			return 1;
+		}
+		//decoding app_key
+		if(app_key.empty())
+		{
+			dbg_printf("Application is not registered!\n");
+			return 1;
+		}
+		dbg_printf("app_key %s\n", app_key.c_str());
+		std::string decoded_key;
+		try {
+		 	decoded_key = Decode(app_key);
+		} catch (std::exception const & e) {
+			dbg_printf("License verification is failed. Invalid license!\n");
+			return 1;
+		}
+		
+		//getting app_id, devid, checksum
+		int term_pos = decoded_key.find(";");
+		std::string dev_id = decoded_key.substr(0, term_pos);
+		decoded_key = decoded_key.substr(term_pos+1);
+		term_pos = decoded_key.find(";");
+		
+		std::string id = decoded_key.substr(0, term_pos);
+		
+		std::string app_checksum = decoded_key.substr(term_pos+1);
+		term_pos = app_checksum.find(";");
+		app_checksum = app_checksum.substr(0, term_pos);
+		
+		//verifying data with data from id file
+		std::string idfile_name = GetIDFilePath();
+		std::string orig_dev_id = GetDevID(idfile_name);
+
+		if(orig_dev_id.empty())
+		{
+			dbg_printf("License verification is failed. The id file is required!\n");
+			return 1;
+		}
+
+		if(orig_dev_id != dev_id)
+		{
+			dbg_printf("Invalid license!\n");
+			return 1;
+		}
+		
+		std::string orig_checksum_id = GetAppChecksum(idfile_name, app_id);
+
+		if(orig_checksum_id.empty())
+		{
+			dbg_printf("License verification is failed. No such application in id file!\n");
+			return 1;
+		}
+		
+		if(orig_checksum_id != app_checksum)
+		{
+			dbg_printf("Invalid license!\n");
+			return 1;
+		}
+		
+		//check if application was not change
+		std::string apps_folder = GetAppsFolder();
+		std::string contr_path = apps_folder+"/"+app_id+"/"+"controller.so";
+		orig_checksum_id = GetMD5(contr_path.c_str());
+		
+		if(orig_checksum_id.empty())
+		{
+			dbg_printf("License verification is failed. The application file was not found!\n");
+			return 1;
+		}
+		
+		if(orig_checksum_id != app_checksum)
+		{
+			dbg_printf("%s %s\n", orig_checksum_id.c_str(), app_checksum.c_str());
+			dbg_printf("License verification is failed. The application file was corrupt!\n");
+			return 1;
+		}
+	}
+	else
+	{	
+		dbg_printf("License verification is failed. Could not open license file!\n");
+		return 1;
+	}
+	dbg_printf("License verification is successful!\n");
+	return 0;
+}