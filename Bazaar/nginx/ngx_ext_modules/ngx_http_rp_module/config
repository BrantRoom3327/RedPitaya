--- conflicted
+++ resolved
@@ -4,11 +4,6 @@
 rp_src_dir=$ngx_addon_dir/src
 rp_include_dir=$ngx_addon_dir/include
 
-<<<<<<< HEAD
-SYSROOT=../../../OS/buildroot/buildroot-2014.02/output/host/usr/arm-buildroot-linux-gnueabihf/sysroot
-=======
-SYSROOT=../../../OS/buildroot/buildroot-2014.02/output/host/usr/arm-buildroot-linux-gnueabi/sysroot
->>>>>>> 4f5e1feb
 shared_path=../../../shared
 
 NGX_ADDON_DEPS="$NGX_ADDON_DEPS                               \
