--- conflicted
+++ resolved
@@ -26,11 +26,6 @@
 
 # Make it cross-compilable
 cat objs/Makefile | tail -n +3 > objs/Makefile.tmp
-<<<<<<< HEAD
-echo "CROSS_COMPILE=$(CROSS_COMPILE)" > objs/Makefile
-echo "CC =	\$(CROSS_COMPILE)gcc" >> objs/Makefile
-=======
 echo "CC = \$(CROSS_COMPILE)gcc" >> objs/Makefile
->>>>>>> 143e9ae0
 cat objs/Makefile.tmp >> objs/Makefile
 rm objs/Makefile.tmp