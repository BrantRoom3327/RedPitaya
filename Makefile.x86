--- conflicted
+++ resolved
@@ -86,15 +86,7 @@
 FPGA_PRJ_LST = classic
 FPGA_PRJ = classic
 
-<<<<<<< HEAD
-FPGA_PRJ_LST = classic logic v0.94 axi4lite mercury tft
-FPGA_PRJ_LST = classic logic v0.94
-FPGA_PRJ = logic
-
-.PHONY: fpga fpga_all
-=======
 .PHONY: fpga
->>>>>>> e2b070db
 
 fpga: $(INSTALL_DIR)/fpga
 
