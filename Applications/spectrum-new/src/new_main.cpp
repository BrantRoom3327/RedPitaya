#include <DataManager.h>
#include <CustomParameters.h>
extern "C" {
    #include "rpApp.h"
    #include "waterfall.h"
    #include "version.h"
}

/* Parameters description structure - must be the same for all RP controllers */
typedef struct rp_app_params_s {
    char  *name;
    float  value;
    int    fpga_update;
    int    read_only;
    float  min_val;
    float  max_val;
} rp_app_params_t;
<<<<<<< HEAD


enum { CH_SIGNAL_SIZE = 1024*2, INTERVAL = 500 };
=======


enum { CH_SIGNAL_SIZE = 1024, INTERVAL = 100 };
>>>>>>> 070681b3
enum { FREQ_CHANNEL = -1 };

CFloatSignal ch1("ch1", CH_SIGNAL_SIZE, 0.0f);
CFloatSignal ch2("ch2", CH_SIGNAL_SIZE, 0.0f);
<<<<<<< HEAD
CFloatSignal freq_ch("freq_ch", CH_SIGNAL_SIZE, 0.0f);
=======
//CFloatSignal freq_ch("freq_ch", CH_SIGNAL_SIZE, 0.0f);
>>>>>>> 070681b3

CIntParameter freq_range("freq_range", CBaseParameter::RW, 0, 1, 0, 5);
CIntParameter freq_unit("freq_unit", CBaseParameter::RWSA, 2, 0, 0, 2);

//power 
CFloatParameter in1Scale("SPEC_CH1_SCALE", CBaseParameter::RW, 10, 0, 0, 1000);
CFloatParameter in2Scale("SPEC_CH2_SCALE", CBaseParameter::RW, 10, 0, 0, 1000);

CFloatParameter inFreqScale("SPEC_TIME_SCALE", CBaseParameter::RW, 1, 0, 0, 50000);
CFloatParameter xmin("xmin", CBaseParameter::RW, 0, 0, -1e6, +1e6);
CFloatParameter xmax("xmax", CBaseParameter::RW, 63, 0, -1e6, +1e6);


CFloatParameter peak1_freq("peak1_freq", CBaseParameter::ROSA, 0, 0, 0, +1e6);
CFloatParameter peak1_power("peak1_power", CBaseParameter::ROSA, 0, 0, -10000000, +10000000);
CFloatParameter peak1_unit("peak1_unit", CBaseParameter::ROSA, 0, 1, 0, 2);

CFloatParameter peak2_freq("peak2_freq", CBaseParameter::ROSA, 0, 0, 0, 1e6);
CFloatParameter peak2_power("peak2_power", CBaseParameter::ROSA, 0, 0, -1e7, 1e7);
CFloatParameter peak2_unit("peak2_unit", CBaseParameter::ROSA, 0, 0, 0, 2);

CIntParameter w_idx("w_idx", CBaseParameter::RO, 0, 0, 0, 1000);
CBooleanParameter en_avg_at_dec("en_avg_at_dec", CBaseParameter::RO, true, 0);

/* WEB GUI Buttons */
CBooleanParameter inReset("SPEC_RST", CBaseParameter::RW, false, 0);
CBooleanParameter inRun("SPEC_RUN", CBaseParameter::RW, true, 0);
CBooleanParameter inAutoscale("SPEC_AUTOSCALE", CBaseParameter::RW, false, 0);
CBooleanParameter inSingle("SPEC_SINGLE", CBaseParameter::RW, false, 0);
CBooleanParameter in1Show("CH1_SHOW", CBaseParameter::RW, true, 0);
CBooleanParameter in2Show("CH2_SHOW", CBaseParameter::RW, false, 0);

CBooleanParameter cursorx1("SPEC_CURSOR_X1", CBaseParameter::RW, false, 0);
CBooleanParameter cursorx2("SPEC_CURSOR_X2", CBaseParameter::RW, false, 0);
CBooleanParameter cursory1("SPEC_CURSOR_Y1", CBaseParameter::RW, false, 0);
CBooleanParameter cursory2("SPEC_CURSOR_Y2", CBaseParameter::RW, false, 0);

CFloatParameter cursor1V("SPEC_CUR1_V", CBaseParameter::RW, -1, 0, -1000, 1000);
CFloatParameter cursor2V("SPEC_CUR2_V", CBaseParameter::RW, -1, 0, -1000, 1000);
CFloatParameter cursor1T("SPEC_CUR1_T", CBaseParameter::RW, -1, 0, -1000, 1000);
CFloatParameter cursor2T("SPEC_CUR2_T", CBaseParameter::RW, -1, 0, -1000, 1000);

void UpdateParams(void)
{
	int ret = rpApp_SpecGetJpgIdx(&w_idx.Value());
	ret = rpApp_SpecGetPeakPower(RP_CH_1, &peak1_power.Value());
	ret = rpApp_SpecGetPeakPower(RP_CH_2, &peak2_power.Value());

	ret = rpApp_SpecGetPeakFreq(RP_CH_1, &peak1_freq.Value());
	ret = rpApp_SpecGetPeakFreq(RP_CH_2, &peak2_freq.Value());
	rp_EnableDigitalLoop(false); // IsDemoParam.Value()); // FIXME
}

void UpdateSignals(void)
{
	static float* data[3] = {0};
	if (data[0] == 0) // TODO
	{
		for (size_t i = 0; i < 3; ++i)
<<<<<<< HEAD
			data[i] = new float[CH_SIGNAL_SIZE];
=======
			data[i] = new float[2048];
>>>>>>> 070681b3
	}

	if (in1Show.Value() || in2Show.Value())
	{
<<<<<<< HEAD
		int ret = rpApp_SpecGetViewData(data, CH_SIGNAL_SIZE);
		if (ret != 0)
			return;

		for (size_t i = 0; i < CH_SIGNAL_SIZE; i++)
			freq_ch[i] = data[0][i];
	}

	if (in1Show.Value())
		for (size_t i = 0; i < CH_SIGNAL_SIZE; i++)
			ch1[i] = data[1][i];

	if (in2Show.Value())
		for (size_t i = 0; i < CH_SIGNAL_SIZE; i++)
			ch2[i] = data[2][i];
}
=======
		int ret = rpApp_SpecGetViewData(data, 2048);
		if (ret != 0)
			return;
	}
>>>>>>> 070681b3

	if (in1Show.Value()) {
		if (ch1.GetSize() != CH_SIGNAL_SIZE)
			ch1.Resize(CH_SIGNAL_SIZE);
		for (size_t i = 0; i < CH_SIGNAL_SIZE; i++)
			ch1[i] = data[1][i*2];
	}
	else if (ch1.GetSize() == CH_SIGNAL_SIZE)
		ch1.Resize(0);

	if (in2Show.Value()) {
		if (ch2.GetSize() != CH_SIGNAL_SIZE)
			ch2.Resize(CH_SIGNAL_SIZE);
		for (size_t i = 0; i < CH_SIGNAL_SIZE; i++)
			ch2[i] = data[2][i*2];
	}
	else if (ch2.GetSize() == CH_SIGNAL_SIZE)
		ch2.Resize(0);
}
extern "C" int rp_app_exit(void);
void OnNewParams(void)
{
	static bool run = false;
	if (!run)
	{
		static wf_func_table_t wf_f = {
			rp_spectr_wf_init,
    		rp_spectr_wf_clean,
    		rp_spectr_wf_clean_map,
    		rp_spectr_wf_calc,
	    	rp_spectr_wf_save_jpeg
		};
<<<<<<< HEAD

		rpApp_SpecRun(&wf_f);
		run = true;

		CDataManager::GetInstance()->SetParamInterval(INTERVAL);
		CDataManager::GetInstance()->SetSignalInterval(INTERVAL);

=======
		rpApp_SpecRun(&wf_f);
		run = true;
		CDataManager::GetInstance()->SetParamInterval(INTERVAL);
		CDataManager::GetInstance()->SetSignalInterval(INTERVAL);
>>>>>>> 070681b3
		fprintf(stderr, "Interval Init\n");
	}

	in1Show.Update();
	in2Show.Update();

	if (xmax.IsNewValue() || freq_unit.IsNewValue())
	{
		freq_unit.Update();
		xmax.Update();

		float max_freq = xmax.Value();
		for (int i = 0; i < freq_unit.Value(); ++i)
			max_freq *= 1000; // set x max freq (Hz, kHz or MHz) by unit

		rpApp_SpecSetUnit(freq_unit.Value());
		rpApp_SpecSetFreqRange(max_freq);
	}
}

extern "C" void SpecIntervalInit()
{
	CDataManager::GetInstance()->SetParamInterval(INTERVAL);
	CDataManager::GetInstance()->SetSignalInterval(INTERVAL);
}

extern "C" int rp_app_init(void)
{
    fprintf(stderr, "Loading spectrum version %s-%s.\n", VERSION_STR, REVISION_STR);
    rpApp_Init();
/*
    if(rp_spectr_worker_init() < 0) {
        return -1;
    }

<<<<<<< HEAD
	fprintf(stderr, "Interval Init\n");
}

extern "C" int rp_app_init(void)
{
    fprintf(stderr, "Loading spectrum version %s-%s.\n", VERSION_STR, REVISION_STR);
    rpApp_Init();
/*
    if(rp_spectr_worker_init() < 0) {
        return -1;
    }

=======
>>>>>>> 070681b3
    rp_set_params(&rp_main_params[0], PARAMS_NUM);

    rp_spectr_worker_change_state(rp_spectr_auto_state);
*/
    return 0;
}

extern "C" int rp_app_exit(void)
{
    fprintf(stderr, "Unloading spectrum version %s-%s.\n", VERSION_STR, REVISION_STR);
<<<<<<< HEAD

	rpApp_SpecStop();
    rpApp_Release();
=======
	rpApp_SpecStop();
>>>>>>> 070681b3

    return 0;
}

extern "C" const char *rp_app_desc(void) {
    fprintf(stderr, "spec desc\n");
    return (const char*)"Red Pitaya spectrometer application.\n";
}

extern "C" int rp_set_params(rp_app_params_t *p, int len) {
    return 0;
}

extern "C" int rp_get_params(rp_app_params_t **p) {
    return 0;
}

extern "C" int rp_get_signals(float ***s, int *sig_num, int *sig_len) {
    return 0;
}
<|MERGE_RESOLUTION|>--- conflicted
+++ resolved
@@ -15,24 +15,14 @@
     float  min_val;
     float  max_val;
 } rp_app_params_t;
-<<<<<<< HEAD
-
-
-enum { CH_SIGNAL_SIZE = 1024*2, INTERVAL = 500 };
-=======
 
 
 enum { CH_SIGNAL_SIZE = 1024, INTERVAL = 100 };
->>>>>>> 070681b3
 enum { FREQ_CHANNEL = -1 };
 
 CFloatSignal ch1("ch1", CH_SIGNAL_SIZE, 0.0f);
 CFloatSignal ch2("ch2", CH_SIGNAL_SIZE, 0.0f);
-<<<<<<< HEAD
-CFloatSignal freq_ch("freq_ch", CH_SIGNAL_SIZE, 0.0f);
-=======
 //CFloatSignal freq_ch("freq_ch", CH_SIGNAL_SIZE, 0.0f);
->>>>>>> 070681b3
 
 CIntParameter freq_range("freq_range", CBaseParameter::RW, 0, 1, 0, 5);
 CIntParameter freq_unit("freq_unit", CBaseParameter::RWSA, 2, 0, 0, 2);
@@ -92,38 +82,15 @@
 	if (data[0] == 0) // TODO
 	{
 		for (size_t i = 0; i < 3; ++i)
-<<<<<<< HEAD
-			data[i] = new float[CH_SIGNAL_SIZE];
-=======
 			data[i] = new float[2048];
->>>>>>> 070681b3
 	}
 
 	if (in1Show.Value() || in2Show.Value())
 	{
-<<<<<<< HEAD
-		int ret = rpApp_SpecGetViewData(data, CH_SIGNAL_SIZE);
-		if (ret != 0)
-			return;
-
-		for (size_t i = 0; i < CH_SIGNAL_SIZE; i++)
-			freq_ch[i] = data[0][i];
-	}
-
-	if (in1Show.Value())
-		for (size_t i = 0; i < CH_SIGNAL_SIZE; i++)
-			ch1[i] = data[1][i];
-
-	if (in2Show.Value())
-		for (size_t i = 0; i < CH_SIGNAL_SIZE; i++)
-			ch2[i] = data[2][i];
-}
-=======
 		int ret = rpApp_SpecGetViewData(data, 2048);
 		if (ret != 0)
 			return;
 	}
->>>>>>> 070681b3
 
 	if (in1Show.Value()) {
 		if (ch1.GetSize() != CH_SIGNAL_SIZE)
@@ -156,20 +123,10 @@
     		rp_spectr_wf_calc,
 	    	rp_spectr_wf_save_jpeg
 		};
-<<<<<<< HEAD
-
-		rpApp_SpecRun(&wf_f);
-		run = true;
-
-		CDataManager::GetInstance()->SetParamInterval(INTERVAL);
-		CDataManager::GetInstance()->SetSignalInterval(INTERVAL);
-
-=======
 		rpApp_SpecRun(&wf_f);
 		run = true;
 		CDataManager::GetInstance()->SetParamInterval(INTERVAL);
 		CDataManager::GetInstance()->SetSignalInterval(INTERVAL);
->>>>>>> 070681b3
 		fprintf(stderr, "Interval Init\n");
 	}
 
@@ -205,21 +162,6 @@
         return -1;
     }
 
-<<<<<<< HEAD
-	fprintf(stderr, "Interval Init\n");
-}
-
-extern "C" int rp_app_init(void)
-{
-    fprintf(stderr, "Loading spectrum version %s-%s.\n", VERSION_STR, REVISION_STR);
-    rpApp_Init();
-/*
-    if(rp_spectr_worker_init() < 0) {
-        return -1;
-    }
-
-=======
->>>>>>> 070681b3
     rp_set_params(&rp_main_params[0], PARAMS_NUM);
 
     rp_spectr_worker_change_state(rp_spectr_auto_state);
@@ -230,13 +172,7 @@
 extern "C" int rp_app_exit(void)
 {
     fprintf(stderr, "Unloading spectrum version %s-%s.\n", VERSION_STR, REVISION_STR);
-<<<<<<< HEAD
-
 	rpApp_SpecStop();
-    rpApp_Release();
-=======
-	rpApp_SpecStop();
->>>>>>> 070681b3
 
     return 0;
 }
