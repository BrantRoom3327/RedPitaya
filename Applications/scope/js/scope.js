--- conflicted
+++ resolved
@@ -358,11 +358,7 @@
           }
         }
         else if(param_name == 'SOUR1_VOLT' || param_name == 'SOUR2_VOLT') {
-<<<<<<< HEAD
-          $('#' + param_name + '_info').html(new_params[param_name].value);
-=======
           $('#' + param_name + '_info').html(OSC.convertVoltage(new_params[param_name].value));
->>>>>>> de820d2f
         }
         
         // Find the field having ID equal to current parameter name
@@ -930,11 +926,7 @@
       var volt_per_px = (OSC.params.orig['OSC_CH1_SCALE'].value * 10) / graph_height;
       
       new_value = (zero_pos - ui.position.top + parseInt(ui.helper.css('margin-top')) / 2) * volt_per_px;
-<<<<<<< HEAD
-      $('#info_box').html('IN1 zero offset ' + (+((new_value * 1000).toFixed(2))) + 'mV');
-=======
       $('#info_box').html('IN1 zero offset ' + OSC.convertVoltage(new_value));
->>>>>>> de820d2f
       
       if($('#in1_dialog').is(':visible')) {
         $('#OSC_CH1_OFFSET').val(+(new_value.toFixed(2)));
@@ -947,11 +939,7 @@
       var volt_per_px = (OSC.params.orig['OSC_CH2_SCALE'].value * 10) / graph_height;
       
       new_value = (zero_pos - ui.position.top + parseInt(ui.helper.css('margin-top')) / 2) * volt_per_px;
-<<<<<<< HEAD
-      $('#info_box').html('IN2 zero offset ' + (+((new_value * 1000).toFixed(2))) + 'mV');
-=======
       $('#info_box').html('IN2 zero offset ' + OSC.convertVoltage(new_value));
->>>>>>> de820d2f
       
       if($('#in2_dialog').is(':visible')) {
         $('#OSC_CH2_OFFSET').val(+(new_value.toFixed(2)));
@@ -964,11 +952,7 @@
       var volt_per_px =  10 / graph_height;
       
       new_value = (zero_pos - ui.position.top + parseInt(ui.helper.css('margin-top')) / 2) * volt_per_px;
-<<<<<<< HEAD
-      $('#info_box').html('OUT1 zero offset ' + (+((new_value * 1000).toFixed(2))) + 'mV');
-=======
       $('#info_box').html('OUT1 zero offset ' + OSC.convertVoltage(new_value));
->>>>>>> de820d2f
       
       if($('#out1_dialog').is(':visible')) {
         $('#SOUR1_VOLT_OFFS').val(+(new_value.toFixed(2)));
@@ -981,11 +965,7 @@
       var volt_per_px =  10 / graph_height;
       
       new_value = (zero_pos - ui.position.top + parseInt(ui.helper.css('margin-top')) / 2) * volt_per_px;
-<<<<<<< HEAD
-      $('#info_box').html('OUT2 zero offset ' + (+((new_value * 1000).toFixed(2))) + 'mV');
-=======
       $('#info_box').html('OUT2 zero offset ' + OSC.convertVoltage(new_value));
->>>>>>> de820d2f
       
       if($('#out2_dialog').is(':visible')) {
         $('#SOUR2_VOLT_OFFS').val(+(new_value.toFixed(2)));
@@ -998,11 +978,7 @@
       var volt_per_px = (OSC.params.orig['OSC_MATH_SCALE'].value * 10) / graph_height;
       
       new_value = (zero_pos - ui.position.top + parseInt(ui.helper.css('margin-top')) / 2) * volt_per_px;
-<<<<<<< HEAD
-      $('#info_box').html('MATH zero offset ' + (+((new_value * 1000).toFixed(2))) + 'mV');
-=======
       $('#info_box').html('MATH zero offset ' + OSC.convertVoltage(new_value));
->>>>>>> de820d2f
       
       if($('#math_dialog').is(':visible')) {
         $('#OSC_MATH_OFFSET').val(+(new_value.toFixed(2)));
@@ -1271,11 +1247,7 @@
       var buf_width = graph_width - 2;
       var ratio = buf_width / (buf_width * OSC.params.orig['OSC_VIEV_PART'].value);
       
-<<<<<<< HEAD
-      $('#info_box').html('Time offset ' + new_value + 'ms');
-=======
       $('#info_box').html('Time offset ' + OSC.convertTime(new_value));
->>>>>>> de820d2f
       $('#buf_time_offset').css('left', buf_width / 2 - buf_width * OSC.params.orig['OSC_VIEV_PART'].value / 2 + ui.position.left / ratio - 4).show();
     },
     stop: function(ev, ui) {
@@ -1303,38 +1275,6 @@
       var new_value = +(((zero_pos - ui.position.left - ui.helper.width() / 2 - 1) * ms_per_px * ratio).toFixed(2));
       var px_offset = -(new_value / ms_per_px + $('#time_offset_arrow').width() / 2 + 1);
       
-<<<<<<< HEAD
-      OSC.params.local['OSC_TIME_OFFSET'] = { value: (zero_pos - ui.position.left - ui.helper.width() / 2 - 1) * ms_per_px };
-      OSC.sendParams();
-      $('#info_box').empty();
-    }
-  });
-  
-  // Time offset rectangle dragging
-  $('#buf_time_offset').draggable({
-    axis: 'x',
-    containment: 'parent',
-    drag: function(ev, ui) {
-      var buf_width = $('#buffer').width();
-      var zero_pos = (buf_width + 2) / 2;
-      var ms_per_px = (OSC.params.orig['OSC_TIME_SCALE'].value * 10) / buf_width;
-      var ratio = buf_width / (buf_width * OSC.params.orig['OSC_VIEV_PART'].value);
-      var new_value = +(((zero_pos - ui.position.left - ui.helper.width() / 2 - 1) * ms_per_px * ratio).toFixed(2));
-      var px_offset = -(new_value / ms_per_px + $('#time_offset_arrow').width() / 2 + 1);
-      
-      $('#info_box').html('Time offset ' + new_value + 'ms');
-      $('#time_offset_arrow').css('left', (buf_width + 2) / 2 + px_offset);
-    },
-    stop: function(ev, ui) {
-      var buf_width = $('#buffer').width();
-      var zero_pos = (buf_width + 2) / 2;
-      var ms_per_px = (OSC.params.orig['OSC_TIME_SCALE'].value * 10) / buf_width;
-      var ratio = buf_width / (buf_width * OSC.params.orig['OSC_VIEV_PART'].value);
-      
-      OSC.params.local['OSC_TIME_OFFSET'] = { value: (zero_pos - ui.position.left - ui.helper.width() / 2 - 1) * ms_per_px * ratio };
-      OSC.sendParams();
-      $('#info_box').empty();
-=======
       $('#info_box').html('Time offset ' + OSC.convertTime(new_value));
       $('#time_offset_arrow').css('left', (buf_width + 2) / 2 + px_offset);
     },
@@ -1349,7 +1289,6 @@
         OSC.sendParams();
         $('#info_box').empty();
       }
->>>>>>> de820d2f
     }
   });
   
@@ -1453,14 +1392,6 @@
       // Skip first touch event
       if(OSC.touch.prev) {
         
-<<<<<<< HEAD
-        if(OSC.state.fine || Math.abs(curr_delta_x - prev_delta_x) > $(this).width() * 0.9 / OSC.time_steps.length) {
-          var new_scale = OSC.changeXZoom((curr_delta_x < prev_delta_x ? '+' : '-'), OSC.touch.new_scale_x, false);
-          
-          if(new_scale !== null) {
-            OSC.touch.new_scale_x = new_scale;
-            $('#info_box').html('Time scale ' + new_scale + ' ms/div');
-=======
         // Time zoom
         if(OSC.touch.zoom_axis == 'x') {
           var prev_delta_x = Math.abs(OSC.touch.prev[0].clientX - OSC.touch.prev[1].clientX);
@@ -1475,7 +1406,6 @@
             }
             
             OSC.touch.prev = OSC.touch.curr;
->>>>>>> de820d2f
           }
         }
         // Voltage zoom
@@ -1523,15 +1453,9 @@
         if(OSC.touch.offset_axis == 'x') {
           var delta_x = ev.originalEvent.touches[0].clientX - OSC.touch.prev[0].clientX;
           
-<<<<<<< HEAD
-          if(new_scale !== null) {
-            OSC.touch.new_scale_y = new_scale;
-            $('#info_box').html('Vertical scale ' + (new_scale * 1000) + ' mV/div');
-=======
           if(delta_x != 0) {
             //$('#time_offset_arrow').simulate('drag', { dx: delta_x, dy: 0 });
             $('#buf_time_offset').simulate('drag', { dx: delta_x, dy: 0 });
->>>>>>> de820d2f
           }
         }
         // Voltage offset
