<!-- $Id$
 *
 * Red Pitaya Oscilloscope client
 *
 * Author: Dakus <info@eskala.eu>
 *
 * (c) Red Pitaya  http://www.redpitaya.com
 *
-->
<!DOCTYPE html>
<html lang="en">

<head>
    <meta http-equiv="content-type" content="text/html; charset=utf-8"></meta>
    <meta name="viewport" content="width=device-width, initial-scale=1, maximum-scale=1, user-scalable=no">
    <meta http-equiv="cache-control" content="max-age=0" />
    <meta http-equiv="cache-control" content="no-cache" />
    <meta http-equiv="expires" content="0" />
    <meta http-equiv="expires" content="Tue, 01 Jan 1980 1:00:00 GMT" />
    <meta http-equiv="pragma" content="no-cache" />
    <title>Red Pitaya</title>
    <link rel="stylesheet" href="css/bootstrap.min.css">
    <link rel="stylesheet" href="css/style.css?2">
    <script src="js/jquery-2.1.3.min.js"></script>
    <script src="js/jquery-ui.min.js"></script>
    <script src="js/jquery.ui.touch-punch.min.js"></script>
    <script src="js/bootstrap.min.js"></script>
    <script src="js/jquery.flot.js"></script>
    <script src="js/jquery.mousewheel.min.js"></script>
    <script src="js/fastclick.min.js"></script>
    <script src="js/jquery.simulate.js"></script>
    <script src="js/zlib_and_gzip.min.js"></script>
    <script src="js/jquery.cookie.js"></script>
<<<<<<< HEAD
    <script src="../assets/analytics-core.js"></script>
    <script src="js/analytics-main.js"></script>
=======
    <script src="js/pako.js"></script>
>>>>>>> 3ebe0fda
    <script src="js/scope.js?3"></script>
    <script src="js/jquery.browser.js"></script>
    <link href="../assets/offline-theme-dark-indicator.css" rel="stylesheet" type="text/css">
    <link href="../assets/offline-language-english.css" rel="stylesheet" type="text/css">
    <link href="../assets/offline-language-english-indicator.css" rel="stylesheet" type="text/css">
    <script src="../assets/offline.min.js"></script>
    <script src="../assets/ui.js"></script>
    <script src="../assets/onlinecheck.js"></script>
    <script src="../assets/browsercheck.js"></script>
    <script src="../assets/popupstack.js"></script>
    <script src="../assets/jquery.browser.js"></script>
    <link href="../assets/popupstack.css" rel="stylesheet" type="text/css" />
    <link href="../assets/top-panel.css" rel="stylesheet" type="text/css" />
</head>

<body>
    <div id="header">
        <div id="connection_meter" title="It seems like your connection is ok"><img src="../assets/images/good_net.png" id="connection_icon" width="20px"><span id="throughput_view2">0 kB/s</span></div>
    </div>
    <div id="img_loading" class="img-container">
        <div class="centerer"></div>
        <img src="img/loader_auto_scale.gif" width="90">
    </div>
    <div class="full-content">
        <div class="container-fluid">
            <div class="navbar navbar-inverse" role="navigation">
                <div class="container">
                    <div class="navbar-header">
                        <button type="button" class="navbar-toggle" data-toggle="collapse" data-target=".navbar-collapse">
                            <span class="sr-only">T</span>
                            <span class="icon-bar"></span>
                            <span class="icon-bar"></span>
                            <span class="icon-bar"></span>
                        </button>
                        <a class="navbar-brand" href="/">
                            <img class="back-btn" src="img/arrow_nav_left.png">
                        </a>
                        <img class="logo" width=110 src="img/logo.png">
                    </div>
                    <div class="collapse navbar-collapse">
                        <ul class="nav navbar-nav">
                            <li class="dropdown">
                                <a class="btn btn-default dropdown-toggle" type="button" id="menu1" data-toggle="dropdown">SETTINGS<span class="caret"></span></a>
                                <ul class="dropdown-menu" role="menu" aria-labelledby="menu1" style="background: #cdcccc; min-width: 0px;">
                                    <li><a id="" href="#" data-toggle="modal" data-target="#myModal">CALIBRATION</a></li>
                                    <li><a id="sys_info" href="#">SYS INFO</a></li>
                                </ul>
                            </li>
                            <li><a id="OSC_AUTOSCALE" href="#" style="padding-left: 23px; white-space: nowrap;">AUTO SCALE</a></li>
                            <li>
                                <a id="OSC_RUN" href="#" style="">RUN</a>
                                <a id="OSC_STOP" href="#" style="display:none;">STOP</a>
                            </li>
                        </ul>
                    </div>
                </div>
            </div>
            <!-- Modal export-->
            <div class="modal" id="export" tabindex="-1" role="dialog" aria-labelledby="export" aria-hidden="true">
                <div class="modal-dialog">
                    <div class="modal-content">
                        <div class="modal-header">
                            <button type="button" class="close" data-dismiss="modal"><span aria-hidden="true">&times;</span><span class="sr-only">Close</span></button>
                            <h4 class="modal-title">Export</h4>
                        </div>
                        <div class="modal-body">
                            Content
                        </div>
                    </div>
                </div>
            </div>
            <!-- Modal settings-->
            <div class="modal" id="settings" tabindex="-1" role="dialog" aria-labelledby="export" aria-hidden="true">
                <div class="modal-dialog">
                    <div class="modal-content">
                        <div class="modal-header">
                            <button type="button" class="close" data-dismiss="modal"><span aria-hidden="true">&times;</span><span class="sr-only">Close</span></button>
                            <h4 class="modal-title">Settings</h4>
                        </div>
                        <div class="modal-body">
                            Content settings
                        </div>
                    </div>
                </div>
            </div>
            <div id="global_container" style="position: relative;">
                <div class="menu-content">
                    <div id="right_menu" class="row right-menu-cont">
                        <div class="col-xs-6 option-content">
                            <div class="right-menu-option">
                                <button type="button" class="btn menu-btn ch1 dbl active" data-signal="ch1" data-toggle="button" aria-pressed="false" autocomplete="off" disabled>IN1</button>
                            </div>
                        </div>
                        <div class="col-xs-6 option-content">
                            <div id="in1" class="right-menu-option edit-mode" data-signal="ch1"><img src="img/gear.png"></div>
                        </div>
                        <div class="col-xs-6 option-content">
                            <div class="right-menu-option">
                                <button type="button" class="btn menu-btn ch2 dbl" data-signal="ch2" data-toggle="button" aria-pressed="false" autocomplete="off" disabled>IN2</button>
                            </div>
                        </div>
                        <div class="col-xs-6 option-content">
                            <div id="in2" class="right-menu-option edit-mode" data-signal="ch2"><img src="img/gear.png"></div>
                        </div>
                        <div class="col-xs-6 option-content">
                            <div class="right-menu-option">
                                <button type="button" class="btn menu-btn output1 dbl" data-signal="output1" data-toggle="button" aria-pressed="false" autocomplete="off" disabled>
                                    <img id="OUTPUT1_STATE_ON" src="img/green_led.png"> OUT1
                                </button>
                            </div>
                        </div>
                        <div class="col-xs-6 option-content">
                            <div id="out1" class="right-menu-option edit-mode" data-signal="output1"><img src="img/gear.png"></div>
                        </div>
                        <div class="col-xs-6 option-content">
                            <div class="right-menu-option">
                                <button type="button" class="btn menu-btn output2 dbl" data-signal="output2" data-toggle="button" aria-pressed="false" autocomplete="off" disabled>
                                    <img id="OUTPUT2_STATE_ON" src="img/green_led.png"> OUT2
                                </button>
                            </div>
                        </div>
                        <div class="col-xs-6 option-content">
                            <div id="out2" class="right-menu-option edit-mode" data-signal="output2"><img src="img/gear.png"></div>
                        </div>
                        <div class="col-xs-6 option-content">
                            <div class="right-menu-option">
                                <button type="button" class="btn menu-btn math dbl" data-signal="math" data-toggle="button" aria-pressed="false" autocomplete="off" disabled>MATH</button>
                            </div>
                        </div>
                        <div class="col-xs-6 option-content">
                            <div id="math" class="right-menu-option edit-mode" data-signal="math"><img src="img/gear.png"></div>
                        </div>
                        <div class="col-xs-6 option-content">
                            <div class="right-menu-option">
                                <button type="button" class="btn menu-btn trig not-signal dbl" data-toggle="button" aria-pressed="false" autocomplete="off" disabled>TRIG</button>
                            </div>
                        </div>
                        <div class="col-xs-6 option-content">
                            <div id="trig" class="right-menu-option edit-mode"><img src="img/gear.png"></div>
                        </div>
                        <div class="col-xs-6 option-content">
                            <div id="cursor" class="right-menu-option edit-mode">CURSOR</div>
                        </div>
                        <div class="col-xs-6 option-content">
                            <div id="meas" class="right-menu-option edit-mode">MEAS</div>
                        </div>
                    </div>
                    <div id="in1_dialog" class="dialog row right-menu-cont">
                        <div class="col-xs-12 option-content">
                            <div class="ch1 right-menu-option close-dialog">
                                <img src="img/arrow_nav_left.png"> Input 1
                            </div>
                        </div>
                        <div class="col-xs-6 option-content">
                            <div class="right-menu-option">
                                <button id="CH1_SHOW" type="button" class="btn" data-toggle="button" aria-pressed="false" autocomplete="off">SHOW</button>
                            </div>
                        </div>
                        <div class="col-xs-6 option-content">
                            <div class="right-menu-option">
                                <button id="CH1_SHOW_INVERTED" type="button" class="btn" data-toggle="button" aria-pressed="false" autocomplete="off">INVERT</button>
                            </div>
                        </div>
                        <div class="col-xs-12 option-content">
                            <span class="col-info">Probe attenuation</span>
                            <div class="right-menu-option">
                                <select id="OSC_CH1_PROBE" class="form-control styled-select">
                                    <option>1</option>
                                    <option selected>10</option>
                                    <option>100</option>
                                </select>
                            </div>
                        </div>
                        <!-- div class="col-xs-12 option-content output2">
        <span class="col-info">Measurement range</span>
        <div class="right-menu-option" id="ch1_meas_range">- V</div>
        </div -->
                        <div class="col-xs-12 option-content">
                            <div class="col-info">Vertical offset / <span id="OSC_CH1_OFFSET_UNIT">V</span></div>
                            <div class="right-menu-option">
                                <input id="OSC_CH1_OFFSET" class="setfield input-number" type="text" value="0.0000" step="0.0010" min="-40.0000" max="40.0000">
                            </div>
                        </div>
                        <div class="col-xs-12 option-content">
                            <div class="right-menu-option">
                                <div class="btn-group btn-group-justified" data-toggle="buttons">
                                    <label id="ch1_lvhv_btn1" class="btn">
                                        <input type="radio" value="0" name="OSC_CH1_IN_GAIN" id="OSC_CH1_IN_GAIN" autocomplete="off">LV
                                    </label>
                                    <label id="ch1_lvhv_btn2" class="btn">
                                        <input type="radio" value="1" name="OSC_CH1_IN_GAIN" id="OSC_CH1_IN_GAIN1" autocomplete="off">HV
                                    </label>
                                </div>
                            </div>
                        </div>
                    </div>
                    <div id="in2_dialog" class="dialog row right-menu-cont">
                        <div class="col-xs-12 option-content">
                            <div class="ch2 right-menu-option close-dialog">
                                <img src="img/arrow_nav_left.png"> Input 2
                            </div>
                        </div>
                        <div class="col-xs-6 option-content">
                            <div class="right-menu-option">
                                <button id="CH2_SHOW" type="button" class="btn" data-toggle="button" aria-pressed="false" autocomplete="off">SHOW</button>
                            </div>
                        </div>
                        <div class="col-xs-6 option-content">
                            <div class="right-menu-option">
                                <button id="CH2_SHOW_INVERTED" type="button" class="btn" data-toggle="button" aria-pressed="false" autocomplete="off">INVERT</button>
                            </div>
                        </div>
                        <div class="col-xs-12 option-content">
                            <div class="right-menu-option">
                                <span class="col-info">Probe attenuation</span>
                                <select id="OSC_CH2_PROBE" class="form-control styled-select">
                                    <option>1</option>
                                    <option selected>10</option>
                                    <option>100</option>
                                </select>
                            </div>
                        </div>
                        <!-- div class="col-xs-12 option-content output2">
        <span class="col-info">Measurement range</span>
        <div class="right-menu-option" id="ch2_meas_range">- V</div>
        </div -->
                        <div class="col-xs-12 option-content">
                            <div class="col-info">Vertical offset / <span id="OSC_CH2_OFFSET_UNIT">V</span></div>
                            <div class="right-menu-option">
                                <input id="OSC_CH2_OFFSET" class="setfield input-number" type="text" value="0.0000" step="0.0010" min="-40.0000" max="40.0000">
                            </div>
                        </div>
                        <div class="col-xs-12 option-content">
                            <div class="right-menu-option">
                                <div class="btn-group btn-group-justified" data-toggle="buttons">
                                    <label class="btn">
                                        <input type="radio" value="0" id="OSC_CH2_IN_GAIN" name="OSC_CH2_IN_GAIN" autocomplete="off">LV
                                    </label>
                                    <label class="btn">
                                        <input type="radio" value="1" id="OSC_CH2_IN_GAIN1" name="OSC_CH2_IN_GAIN" autocomplete="off">HV
                                    </label>
                                </div>
                            </div>
                        </div>
                    </div>
                    <div id="out1_dialog" class="dialog row right-menu-cont">
                        <div class="col-xs-6 option-content">
                            <div class="right-menu-option output1 close-dialog">
                                <img src="img/arrow_nav_left.png"> Output1
                            </div>
                        </div>
                        <div class="col-xs-6 option-content">
                            <div class="right-menu-option">
                                <button id="OUTPUT1_STATE" type="button" class="btn" data-toggle="button" aria-pressed="false" autocomplete="off">ON</button>
                            </div>
                        </div>
                        <div class="col-xs-6 option-content">
                            <div class="right-menu-option">
                                <button id="OUTPUT1_SHOW" type="button" class="btn" data-toggle="button" aria-pressed="false" autocomplete="off">SHOW</button>
                            </div>
                        </div>
                        <div class="col-xs-6 option-content">
                            <div class="right-menu-option">
                                <span class="col-info">Type</span>
                                <select id="SOUR1_FUNC" class="form-control styled-select">
                                    <option value="0">SINE</option>
                                    <option value="1">SQUARE</option>
                                    <option value="2">TRIANGLE</option>
                                    <option value="3">SAWU</option>
                                    <option value="4">SAWD</option>
                                    <option value="5">DC</option>
                                    <option value="6">PWM</option>
                                </select>
                            </div>
                        </div>
                        <div class="col-xs-12 option-content">
                            <div class="right-menu-option">
                                <span class="col-info">Trigger</span>
                                <select id="SOUR1_TRIG_SOUR" class="form-control styled-select">
                                    <option value="1">Internal</option>
                                    <option value="2">External Positive edge</option>
                                    <option value="3">External Negative edge</option>
                                </select>
                            </div>
                        </div>
                        <div class="col-xs-12 option-content">
                            <div class="right-menu-option">
                                <span class="col-info">Frequency / Hz</span>
                                <input class="setfield input-number" id="SOUR1_FREQ_FIX" type="text" value="0" min="1" max="50000000" step="1">
                            </div>
                        </div>
                        <div class="col-xs-12 option-content">
                            <div class="right-menu-option">
                                <span class="col-info">Amplitude / V</span>
                                <input class="setfield limits input-number" id="SOUR1_VOLT" type="text" value="0.000" min="0.001" max="1" step="0.001">
                            </div>
                        </div>
                        <div class="col-xs-12 option-content">
                            <div class="right-menu-option">
                                <span class="col-info">Offset / V</span>
                                <input class="setfield limits input-number" id="SOUR1_VOLT_OFFS" type="text" value="0.000" min="-1" max="1" step="0.001">
                            </div>
                        </div>
                        <div class="col-xs-6 option-content">
                            <div class="right-menu-option">
                                <span class="col-info">Phase / deg</span>
                                <input class="setfield limits input-number" id="SOUR1_PHAS" type="text" value="0" min="0" max="180" step="1">
                            </div>
                        </div>
                        <div class="col-xs-6 option-content">
                            <div class="right-menu-option">
                                <span class="col-info">Duty cycle / %</span>
                                <input class="setfield limits input-number" id="SOUR1_DCYC" type="text" value="0.0" min="0.0" max="100.0" step="0.1">
                            </div>
                        </div>
                    </div>
                    <div id="out2_dialog" class="dialog row right-menu-cont">
                        <div class="col-xs-6 option-content">
                            <div class="right-menu-option output2 close-dialog">
                                <img src="img/arrow_nav_left.png"> Output2
                            </div>
                        </div>
                        <div class="col-xs-6 option-content">
                            <div class="right-menu-option">
                                <button id="OUTPUT2_STATE" type="button" class="btn" data-toggle="button" aria-pressed="false" autocomplete="off">ON</button>
                            </div>
                        </div>
                        <div class="col-xs-6 option-content">
                            <div class="right-menu-option">
                                <button id="OUTPUT2_SHOW" type="button" class="btn" data-toggle="button" aria-pressed="false" autocomplete="off">SHOW</button>
                            </div>
                        </div>
                        <div class="col-xs-6 option-content">
                            <div class="right-menu-option">
                                <span class="col-info">Type</span>
                                <select id="SOUR2_FUNC" class="form-control styled-select">
                                    <option value="0">SINE</option>
                                    <option value="1">SQUARE</option>
                                    <option value="2">TRIANGLE</option>
                                    <option value="3">SAWU</option>
                                    <option value="4">SAWD</option>
                                    <option value="5">DC</option>
                                    <option value="6">PWM</option>
                                </select>
                            </div>
                        </div>
                        <div class="col-xs-12 option-content">
                            <div class="right-menu-option">
                                <span class="col-info">Trigger</span>
                                <select id="SOUR2_TRIG_SOUR" class="form-control styled-select">
                                    <option value="1">Internal</option>
                                    <option value="2">External Positive edge</option>
                                    <option value="3">External Negative edge</option>
                                </select>
                            </div>
                        </div>
                        <div class="col-xs-12 option-content">
                            <div class="right-menu-option">
                                <span class="col-info">Frequency / Hz</span>
                                <input class="setfield input-number" id="SOUR2_FREQ_FIX" type="text" value="0" min="0" max="50000000" step="1">
                            </div>
                        </div>
                        <div class="col-xs-12 option-content">
                            <div class="right-menu-option">
                                <span class="col-info">Amplitude / V</span>
                                <input class="setfield limits input-number" id="SOUR2_VOLT" type="text" value="0.000" min="0.001" max="1" step="0.001">
                            </div>
                        </div>
                        <div class="col-xs-12 option-content">
                            <div class="right-menu-option">
                                <span class="col-info">Offset / V</span>
                                <input class="setfield limits input-number" id="SOUR2_VOLT_OFFS" type="text" value="0.000" min="-1" max="1" step="0.001">
                            </div>
                        </div>
                        <div class="col-xs-6 option-content">
                            <div class="right-menu-option">
                                <span class="col-info">Phase / deg</span>
                                <input class="setfield limits input-number" id="SOUR2_PHAS" type="text" value="0" min="0" max="180" step="1">
                            </div>
                        </div>
                        <div class="col-xs-6 option-content">
                            <div class="right-menu-option">
                                <span class="col-info">Duty cycle / %</span>
                                <input class="setfield limits input-number" id="SOUR2_DCYC" type="text" value="0.0" min="0.0" max="100.0" step="0.1">
                            </div>
                        </div>
                    </div>
                    <div id="math_dialog" class="dialog row right-menu-cont">
                        <div class="col-xs-12 option-content close-dialog">
                            <div class="right-menu-option math">
                                <img src="img/arrow_nav_left.png"> MATH
                            </div>
                        </div>
                        <div class="col-xs-6 option-content">
                            <div class="right-menu-option">
                                <button id="MATH_SHOW" type="button" class="btn" data-toggle="button" aria-pressed="false" autocomplete="off">ENABLE</button>
                            </div>
                        </div>
                        <div class="col-xs-6 option-content">
                            <div class="right-menu-option">
                                <button id="MATH_SHOW_INVERTED" type="button" class="btn" data-toggle="button" aria-pressed="false" autocomplete="off">INVERT</button>
                            </div>
                        </div>
                        <div class="col-xs-12 option-content">
                            <div class="right-menu-option">
                                <div class="btn-group btn-group-justified" data-toggle="buttons">
                                    <label class="btn">
                                        <span class="col-info-activ">Signal1</span>
                                        <input type="radio" value="0" name="OSC_MATH_SRC1" id="OSC_MATH_SRC1" autocomplete="off">IN1
                                    </label>
                                    <label class="btn">
                                        <input type="radio" value="1" name="OSC_MATH_SRC1" id="OSC_MATH_SRC12" autocomplete="off">IN2
                                    </label>
                                </div>
                            </div>
                        </div>
                        <div class="col-xs-12 option-content">
                            <div class="right-menu-option">
                                <span class="col-info">Operator</span>
                                <select class="form-control styled-select" id="OSC_MATH_OP">
                                    <option value="1">+</option>
                                    <option value="2">-</option>
                                    <option value="3">*</option>
                                    <option value="5">abs</option>
                                    <option value="6">dy/dt</option>
                                    <option value="7">ydt</option>
                                </select>
                            </div>
                        </div>
                        <div class="col-xs-12 option-content">
                            <div class="right-menu-option">
                                <div class="btn-group btn-group-justified" data-toggle="buttons">
                                    <label class="btn math-radio-btn">
                                        <span class="col-info-activ">Signal2</span>
                                        <input type="radio" value="0" name="OSC_MATH_SRC2" id="OSC_MATH_SRC2" autocomplete="off">IN1
                                    </label>
                                    <label class="btn math-radio-btn">
                                        <input type="radio" value="1" name="OSC_MATH_SRC2" id="OSC_MATH_SRC22" autocomplete="off">IN2
                                    </label>
                                </div>
                            </div>
                        </div>
                        <div class="col-xs-12 option-content">
                            <div class="right-menu-option">
                                <div class="col-info">Vertical offset / <span id="OSC_MATH_OFFSET_UNIT">V</span></div>
                                <input class="setfield input-number" id="OSC_MATH_OFFSET" type="text" value="0.000" step="0.001" min="-40.000" max="40.000">
                            </div>
                        </div>
                    </div>
                    <div id="trig_dialog" class="dialog row right-menu-cont">
                        <div class="col-xs-12 option-content close-dialog">
                            <div class="right-menu-option trig">
                                <img src="img/arrow_nav_left.png"> TRIGGER
                            </div>
                        </div>
                        <div class="col-xs-12 option-content">
                            <div class="right-menu-option">
                                <div class="btn-group btn-group-justified" data-toggle="buttons">
                                    <label class="btn">
                                        <span class="col-info-activ">Source</span>
                                        <input type="radio" value="0" name="OSC_TRIG_SOURCE" id="OSC_TRIG_SOURCE" autocomplete="off">IN1
                                    </label>
                                    <label class="btn">
                                        <input type="radio" value="1" name="OSC_TRIG_SOURCE" id="OSC_TRIG_SOURCE2" autocomplete="off">IN2
                                    </label>
                                    <label class="btn">
                                        <input type="radio" value="2" name="OSC_TRIG_SOURCE" id="OSC_TRIG_SOURCE3" autocomplete="off">EXT
                                    </label>
                                </div>
                            </div>
                        </div>
                        <div class="col-xs-12 option-content">
                            <div class="right-menu-option">
                                <div class="btn-group btn-group-justified" data-toggle="buttons">
                                    <label id="edge1" class="btn active">
                                        <span class="col-info-activ">Edge</span>
                                        <input type="radio" value="1" name="OSC_TRIG_SLOPE" id="OSC_TRIG_SLOPE" autocomplete="off" checked>
                                        <img src="img/edge1_active.png">
                                    </label>
                                    <label id="edge2" class="btn">
                                        <input type="radio" value="0" name="OSC_TRIG_SLOPE" id="OSC_TRIG_SLOPE1" autocomplete="off">
                                        <img src="img/edge2.png">
                                    </label>
                                </div>
                            </div>
                        </div>
                        <div class="col-xs-12 option-content">
                            <div class="right-menu-option">
                                <span class="col-info">Level / V</span>
                                <input id="OSC_TRIG_LEVEL" class="setfield input-number" type="text" value="0.000" step="0.001" min="-1" max="1">
                            </div>
                        </div>
                        <div class="col-xs-12 option-content">
                            <span class="col-info">Mode</span>
                            <div class="btn-group btn-group-vertical" data-toggle="buttons">
                                <label class="btn active" style="box-shadow: 0px 0px 0px;">
                                    <input type="radio" value="0" name="OSC_TRIG_SWEEP" id="OSC_TRIG_SWEEP" autocomplete="off" checked>AUTO
                                </label>
                                <label class="btn" style="box-shadow: 0px 0px 0px;">
                                    <input type="radio" value="1" name="OSC_TRIG_SWEEP" id="OSC_TRIG_SWEEP1" autocomplete="off">NORMAL
                                </label>
                                <label class="btn" style="border-radius: 0px;box-shadow: 0px 0px 0px;">
                                    <input type="radio" value="2" name="OSC_TRIG_SWEEP" id="OSC_TRIG_SWEEP2" autocomplete="off">SINGLE
                                </label>
                            </div>
                        </div>
                    </div>
                    <div id="meas_dialog" class="dialog row right-menu-cont">
                        <div class="col-xs-12 option-content close-dialog">
                            <div class="right-menu-option">
                                <img src="img/arrow_nav_left.png"> Measurement
                            </div>
                        </div>
                        <div class="col-xs-12 option-content">
                            <div class="right-menu-option">
                                <span class="col-info">Operator</span>
                                <select id="meas_operator" class="form-control styled-select">
                                    <option value="0">P2P</option>
                                    <option value="3">MEAN</option>
                                    <option value="6">MAX</option>
                                    <option value="9">MIN</option>
                                    <option value="21">RMS</option>
                                    <option value="12">DUTY CYCLE</option>
                                    <option value="15">PERIOD</option>
                                    <option value="18">FREQ</option>
                                </select>
                            </div>
                        </div>
                        <div class="col-xs-12 option-content">
                            <div class="right-menu-option">
                                <div class="btn-group btn-group-justified" data-toggle="buttons">
                                    <label class="btn">
                                        <span class="col-info-activ">Signal</span>
                                        <input type="radio" name="meas_signal" value="CH1" autocomplete="off">IN1
                                    </label>
                                    <label class="btn">
                                        <input type="radio" name="meas_signal" value="CH2" autocomplete="off">IN2
                                    </label>
                                    <label class="btn">
                                        <input type="radio" name="meas_signal" value="MATH" autocomplete="off">MATH
                                    </label>
                                </div>
                            </div>
                        </div>
                        <div class="col-xs-12 option-content">
                            <button id="meas_done" type="button" class="btn">DONE</button>
                        </div>
                        <div class="col-xs-12 option-content">
                            <span class="col-info">List (click to clear meas.)</span>
                            <div id="meas_list"></div>
                        </div>
                    </div>
                    <div id="cursor_dialog" class="dialog row right-menu-cont">
                        <div class="col-xs-12 option-content close-dialog">
                            <div class="right-menu-option">
                                <img src="img/arrow_nav_left.png"> Cursor
                            </div>
                        </div>
                        <div class="col-xs-6 option-content">
                            <div class="right-menu-option">
                                <button id="OSC_CURSOR_X1" type="button" class="btn" data-toggle="button" aria-pressed="false" autocomplete="off">X1</button>
                            </div>
                        </div>
                        <div class="col-xs-6 option-content">
                            <div class="right-menu-option">
                                <button id="OSC_CURSOR_X2" type="button" class="btn" data-toggle="button" aria-pressed="false" autocomplete="off">X2</button>
                            </div>
                        </div>
                        <div class="col-xs-6 option-content">
                            <div class="right-menu-option">
                                <button id="OSC_CURSOR_Y1" type="button" class="btn" data-toggle="button" aria-pressed="false" autocomplete="off">Y1</button>
                            </div>
                        </div>
                        <div class="col-xs-6 option-content">
                            <div class="right-menu-option">
                                <button id="OSC_CURSOR_Y2" type="button" class="btn" data-toggle="button" aria-pressed="false" autocomplete="off">Y2</button>
                            </div>
                        </div>
                        <div class="col-xs-12 option-content">
                            <div style="margin: 3px; height: 20px; line-height: 20px;">
                                Source
                            </div>
                        </div>
                        <div class="col-xs-12 option-content">
                            <div class="right-menu-option">
                                <div class="btn-group btn-group-justified" data-toggle="buttons">
                                    <label class="btn">
                                        <input type="radio" name="OSC_CURSOR_SRC" id="OSC_CURSOR_SRC" value="0" autocomplete="off">IN1
                                    </label>
                                    <label class="btn">
                                        <input type="radio" name="OSC_CURSOR_SRC" id="OSC_CURSOR_SRC1" value="1" autocomplete="off">IN2
                                    </label>
                                    <label class="btn">
                                        <input type="radio" name="OSC_CURSOR_SRC" id="OSC_CURSOR_SRC2" value="2" autocomplete="off">MATH
                                    </label>
                                </div>
                            </div>
                        </div>
                    </div>
                </div>
                <div id="main">
                    <div id="buffer">
                        <div class="buf-red-line-holder">
                            <div class="buf-red-line"></div>
                        </div>
                        <div id="buf_time_offset"></div>
                        <div class="buf-main-line"></div>
                    </div>
                    <div id="graphs_holder">
                        <div id="graphs">
                            <canvas id="graph_grid"></canvas>
                            <div id="info_box"></div>
                            <img id="cur_x1_arrow" class="varrow" src="img/cursor-arrow-up.png">
                            <div id="cur_x1" class="vline"></div>
                            <div id="cur_x1_info" class="cur_info"></div>
                            <img id="cur_x2_arrow" class="varrow" src="img/cursor-arrow-up.png">
                            <div id="cur_x2" class="vline"></div>
                            <div id="cur_x2_info" class="cur_info"></div>
                            <img id="cur_y1_arrow" class="harrow" src="img/cursor-arrow-left.png">
                            <div id="cur_y1" class="hline"></div>
                            <div id="cur_y1_info" class="cur_info"></div>
                            <img id="cur_y2_arrow" class="harrow" src="img/cursor-arrow-left.png">
                            <div id="cur_y2" class="hline"></div>
                            <div id="cur_y2_info" class="cur_info"></div>
                            <div id="cur_y_diff"></div>
                            <div id="cur_y_diff_info" class="cur_info"></div>
                            <div id="cur_x_diff"></div>
                            <div id="cur_x_diff_info" class="cur_info"></div>
                            <img id="time_offset_arrow" src="img/time-offset-arrow.png">
                            <img id="math_offset_arrow" class="y-offset-arrow" src="img/math-offset-arrow.png">
                            <img id="output2_offset_arrow" class="y-offset-arrow" src="img/out2-offset-arrow.png">
                            <img id="output1_offset_arrow" class="y-offset-arrow" src="img/out1-offset-arrow.png">
                            <img id="ch2_offset_arrow" class="y-offset-arrow" src="img/ch2-offset-arrow.png">
                            <img id="ch1_offset_arrow" class="y-offset-arrow" src="img/ch1-offset-arrow.png">
                            <img id="trig_level_arrow" class="harrow" src="img/trigger-arrow.png">
                            <div id="trigger_level" class="hline"></div>
                            <div id="kostyl_footer"></div>
                        </div>
                    </div>
                    <div id="info" class="clear">
                        <div class="left-info">
                            <div class="info-title">
                                <div class="ch1">IN1</div>
                                <div class="ch2">IN2</div>
                                <div class="output1">OUT1</div>
                                <div class="output2">OUT2</div>
                                <div class="math">MATH</div>
                            </div>
                            <div class="info-value">
                                <div class="ch1"><span id="OSC_CH1_SCALE">-</span>/div</div>
                                <div class="ch2"><span id="OSC_CH2_SCALE">-</span>/div</div>
                                <div class="output1"><span id="SOUR1_VOLT_info">-</span>/div</div>
                                <div class="output2"><span id="SOUR2_VOLT_info">-</span>/div</div>
                                <div class="math">
                                    <span id="OSC_MATH_SCALE">1</span>
                                    <span id="munit">/div</span>
                                </div>
                            </div>
                        </div>
                        <div id="info-meas" style="position: absolute; left: 200px;"></div>
                        <div class="pull-right">
                            Time <span id="OSC_TIME_SCALE">-</span>/div
                            <br /> Trig
                            <img id="osc_trig_edge_img" src="img/dummy.png">
                            <span id="osc_trig_source_ch"></span>
                            <span id="osc_trig_level_info">-</span>
                            <br />
                            <img src="img/time-offset-info.png"> <span id="OSC_TIME_OFFSET">-</span>
                            <br />
                            <span id="OSC_SAMPL_RATE"></span>
                        </div>
                        <div id="triginfo" style="color: green; display:none;">TEXT</div>
                    </div>
                </div>
                <div id="joystick">
                    <img id="jtk_fine" src="img/fine.png" />
                    <img id="jtk_btns" src="img/node_fine.png" usemap="#jtk_btns_map" />
                    <map name="jtk_btns_map">
                        <area id="jtk_left" shape="poly" coords="19,28,37,45,32,56,28,69,29,84,36,101,30,112,18,122,11,114,8,104,4,91,1,77,3,59,9,41,19,27" />
                        <area id="jtk_up" shape="poly" coords="27,17,42,7,61,3,78,3,89,4,102,7,116,13,124,20,105,37,87,29,64,29,56,33,46,37" />
                        <area id="jtk_right" shape="poly" coords="111,44,132,27,143,42,147,56,149,76,148,93,141,107,132,123,112,104,119,94,122,76,119,58" />
                        <area id="jtk_down" shape="poly" coords="46,112,27,130,38,141,51,145,72,148,92,148,106,142,126,132,104,111,90,118,79,120,71,121,62,119,57,117" />
                    </map>
                </div>
            </div>
        </div>
    </div>
    <div class="modal fade" id="myModal" role="dialog" data-backdrop="static">
        <div class="modal-dialog modal-nm" id="modal">
            <div class="modal-content">
                <div class="modal-body">
                    <br>
                    <h4 id="calib-text">
             Calibration is not available in demo mode
          </h4>
                </div>
                <br>
                <br>
                <div class="modal-footer">
                    <ul class="nav navbar-nav">
                        <li id="calib-1" class="calib-button">
                            <button type="button" class="btn" data-dismiss="modal">CANCEL</button>
                        </li>
                        <li style="margin: 0 28px 0 28px;">
                            <input class="setfield" id="calib-input" type="dummy" style="width: 140px;  border-style: solid; border-width: 2px;" value="0.9" max="0.9"><span id="calib-input-text" class="calib-info">V</span></input>
                        </li>
                        <li id="calib-2" class="calib-button">
                            <button type="button" class="btn">DEFAULT</button>
                        </li>
                        <li id="calib-3" class="calib-button">
                            <button type="button" class="btn">CONTINUE</button>
                        </li>
                    </ul>
                </div>
            </div>
        </div>
        <div class="modal-dialog modal-nm" id="modal-warning" style="height: 50px; margin-top: -270px;">
            <div class="modal-content">
                <div class="modal-body">
                    <br>
                    <h4 id="">
            Calibration parameters are out of expected range.
             Please check reference voltage level and connections.

            To repeat calibration step press BACK.

            To accept calibration parameters and continue with calibration press CONTINUE.
          </h4>
                </div>
                <br>
                <br>
                <div class="modal-footer">
                    <ul class="nav navbar-nav">
                        <li id="calib-4" class="calib-button">
                            <button type="button" class="btn" data-dismiss="modal-warning">BACK</button>
                        </li>
                        <li id="calib-5" class="calib-button">
                            <button type="button" class="btn">CONTINUE</button>
                        </li>
                    </ul>
                </div>
            </div>
        </div>
    </div>
    <div class="modal fade" id="get_lic" tabindex="-1" role="dialog" aria-labelledby="bazaar_naLabel" aria-hidden="true">
        <div class="modal-dialog">
            <div class="modal-content">
                <div class="modal-header">
                    <button type="button" class="close" data-dismiss="modal" aria-label="Close"><span aria-hidden="true">&times;</span></button>
                    <h4 class="modal-title" id="bazaar_naLabel">Licence missing</h4>
                </div>
                <div class="modal-body" style="text-align: center; font-size: 18px;">
                    <p id="lic_failed">Application is running in demo mode! </p>
                    <p> Please visit <a style="color: #dd0020" href="http://store.redpitaya.com/scopegenpro.html" target="_blank">Red Pitaya store</a> to get the licence.
                </div>
                <div class="modal-footer">
                    <div class="bazaar-link" style="float: left; width: 50%;">
                        <a href="#" style="border: 1px solid;" id="get_license" class="list-group-item btn">Get licence</a>
                    </div>
                    <div class="bazaar-link" style="float: left; width: 50%;">
                        <a href="#" style="border: 1px solid;" data-dismiss="modal" class="list-group-item btn">Close</a>
                    </div>
                </div>
            </div>
        </div>
    </div>
    <div class="modal fade" id="feedback_error" tabindex="-1" role="dialog" aria-labelledby="bazaar_naLabel" aria-hidden="true">
        <div class="modal-dialog">
            <div class="modal-content">
                <div class="modal-header">
                    <button type="button" class="close" data-dismiss="modal" aria-label="Close"><span aria-hidden="true">&times;</span></button>
                    <h4 class="modal-title" id="oops_label">Oops, something went wrong</h4>
                </div>
                <div class="modal-body" style="text-align: center; font-size: 18px;">
                    <p>Please send us the report and help us to fix this issue</p>
                    <p>Thank you!</p>
                </div>
                <div class="modal-footer">
                    <div class="bazaar-link" style="float: left; width: 50%;">
                        <a href="#" style="border: 1px solid;  width: 100%" id="send_report_btn" data-dismiss="modal" class="list-group-item btn">Send report</a>
                    </div>
                    <div class="bazaar-link" style="float: left; width: 50%;">
                        <a href="#" style="border: 1px solid;  width: 100%" id="restart_app_btn" data-dismiss="modal" class="list-group-item btn">Restart Application</a>
                    </div>
                </div>
            </div>
        </div>
    </div>
    <div class="modal fade" id="analytics_dialog" tabindex="-1" role="dialog" aria-labelledby="bazaar_naLabel" aria-hidden="true">
        <div class="modal-dialog">
            <div class="modal-content">
                <div class="modal-header">
                    <button type="button" class="close" data-dismiss="modal" aria-label="Close"><span aria-hidden="true">&times;</span></button>
                    <h4 class="modal-title" id="bazaar_naLabel">Statistics</h4>
                </div>
                <div class="modal-body">
                    <p>Would you like to help Red Pitaya team to improve its product and services by occasionally providing anonymous diagnostic and usage information?</p>
                </div>
                <div class="modal-footer">
                    <div class="bazaar-link" style="float: left; width: 50%;">
                        <a href="#" data-dismiss="modal" id="enable_analytics" class="list-group-item btn">Yes</a>
                    </div>
                    <div class="bazaar-link" style="float: left; width: 50%;">
                        <a href="#" data-dismiss="modal" id="disable_analytics" class="list-group-item btn">No</a>
                    </div>
                </div>
            </div>
        </div>
    </div>
    <div>
        <div id="sys_info_view" style="display:none; position:fixed; bottom:0; left: 0; background-color: rgba(0, 0, 0, 0.2); text-align:left; padding: 5px; font-size:12px; color:white; ">
            FPS:<span id="fps_view">0</span> Throughput:<span id="throughput_view">0</span> CPU Load:<span id="cpu_load">0</span>
            <br/> Memory total:<span id="totalmem_view">0</span> Free:<span id="freemem_view">0</span> Usage:<span id="usagemem_view">0</span>
        </div>
        <div id="weak_conn_msg" style="display:none; position:fixed; bottom:0; left: 0; background-color: rgba(34, 34, 34, 1); text-align:center; padding: 10px; font-size:18px; color:white; ">
            <span id="delay">Performance problem has occurred</span>
        </div>
        <div id="demo_label" style="display:none; position:fixed; bottom:0; right: 0; background-color: rgba(0, 0, 0, 0.2); text-align:left; padding: 5px; font-size:12px; color:white; cursor: pointer; ">
            You are working in demo mode. Click here to see details.
        </div>
    </div>
</body>
<script type="text/javascript">
$('#demo_label').click(function() {
    $('#get_lic').modal('show');
});
$('#get_license').click(function() {
    window.open('http://store.redpitaya.com/scopegenpro.html', '_blank');
    $('#get_lic').modal('hide');
});
</script>
<script language="javascript" type="text/javascript">
$(".limits").change(function() {
    if (['SOUR1_PHAS', 'SOUR1_DCYC', 'SOUR2_PHAS', 'SOUR2_DCYC'].indexOf($(this).attr('id')) != -1) {
        var min = 0;
        var max = $(this).attr('id').indexOf('DCYC') > 0 ? 100 : 180;

        if (isNaN($(this).val()) || $(this).val() < min)
            $(this).val(min);
        else if ($(this).val() > max)
            $(this).val(max);
    } else {
        var min = $(this).attr('id').indexOf('OFFS') > 0 ? -1 : 0;
        var max = 1;
        if (isNaN($(this).val()) || $(this).val() < min)
            $(this).val(min == -1 ? 0 : 1);
        else if (isNaN($(this).val()) || $(this).val() > max)
            $(this).val(min == -1 ? 0 : 1);
    }
}).change();

$('#calib-input').change(function() {
    if (isNaN($(this).val()))
        $(this).val($(this).attr('min'));
    else if ($(this).val() > +$(this).attr('max'))
        $(this).val($(this).attr('max'));
    else if ($(this).val() <= 0)
        $(this).val($(this).attr('min'));
}).change();
</script>
<script>
function updateLimits() {
    { // OSC_CH1_OFFSET limits
        var probeAttenuation = parseInt($("#OSC_CH1_PROBE option:selected").text());
        var jumperSettings = $("#OSC_CH1_IN_GAIN").parent().hasClass("active") ? 1 : 20;
        var units = $('#OSC_CH1_OFFSET_UNIT').html();
        var multiplier = units == "mV" ? 1000 : 1;
        var newMin = -1 * 10 * jumperSettings * probeAttenuation * multiplier;
        var newMax = 1 * 10 * jumperSettings * probeAttenuation * multiplier;
        $("#OSC_CH1_OFFSET").attr("min", newMin);
        $("#OSC_CH1_OFFSET").attr("max", newMax);
    }

    { // OSC_CH2_OFFSET limits
        var probeAtt1 = parseInt($("#OSC_CH2_PROBE option:selected").text());
        var jumperSettings1 = $("#OSC_CH2_IN_GAIN").parent().hasClass("active") ? 1 : 20;
        var units = $('#OSC_CH2_OFFSET_UNIT').html();
        var multiplier = units == "mV" ? 1000 : 1;
        var newMin = -1 * 10 * jumperSettings1 * probeAtt1 * multiplier;
        var newMax = 1 * 10 * jumperSettings1 * probeAtt1 * multiplier;
        $("#OSC_CH2_OFFSET").attr("min", newMin);
        $("#OSC_CH2_OFFSET").attr("max", newMax);
    }

    { // OSC_MATH_OFFSET limits
        var scale_val = $("#OSC_MATH_SCALE").text();
        var math_vdiv = parseFloat(scale_val);
        var newMin = -1 * 5 * math_vdiv;
        var newMax = 1 * 5 * math_vdiv;
        $("#OSC_MATH_OFFSET").attr("min", newMin);
        $("#OSC_MATH_OFFSET").attr("max", newMax);
    }

    { // OSC_TRIG_LEVEL_OFFSET limits
        var ch = "";
        if ($("#OSC_TRIG_SOURCE").parent().hasClass("active"))
            ch = "CH1";
        else if ($("#OSC_TRIG_SOURCE2").parent().hasClass("active"))
            ch = "CH2";
        else {
            $("#OSC_TRIG_LEVEL").attr("min", -3.3);
            $("#OSC_TRIG_LEVEL").attr("max", 3.3);
            return;
        }

        var probeAttenuation = parseInt($("#OSC_" + ch + "_PROBE option:selected").text());
        var jumperSettings = $("#OSC_" + ch + "_IN_GAIN").parent().hasClass("active") ? 1 : 20;

        var newMin = -1 * jumperSettings * probeAttenuation;
        var newMax = 1 * jumperSettings * probeAttenuation;

        var trig_lvl = $("#OSC_TRIG_LEVEL");
        trig_lvl.attr("min", newMin);
        trig_lvl.attr("max", newMax);
    }
}

function formatInputValue(oldValue, attenuation, is_milis, is_hv) {
    var z = oldValue;
    if (is_milis)
        return z.toFixed(0);
    if (is_hv) {
        switch (attenuation) {
            case 1:
                return z.toFixed(2);
                break;
            case 10:
                return z.toFixed(1);
                break;
            case 100:
                return z.toFixed(0);
                break;
        }
    } else {
        switch (attenuation) {
            case 1:
                return z.toFixed(3);
                break;
            case 10:
                return z.toFixed(2);
                break;
            case 100:
                return z.toFixed(1);
                break;
        }
    }
    return z;
}

function formatVals() {
    { // OSC_CH1_OFFSET
        var probeAttenuation = parseInt($("#OSC_CH1_PROBE option:selected").text());
        var jumperSettings = $("#OSC_CH1_IN_GAIN").parent().hasClass("active") ? 1 : 20;
        var units = $('#OSC_CH1_OFFSET_UNIT').html();
        var multiplier = units == "mV" ? 1000 : 1;
        var in1_value = parseFloat($("#OSC_CH1_OFFSET").val());
        $("#OSC_CH1_OFFSET").val(formatInputValue(in1_value, probeAttenuation, units == "mV", jumperSettings == 20));
    }

    { // OSC_CH2_OFFSET
        var probeAtt1 = parseInt($("#OSC_CH2_PROBE option:selected").text());
        var jumperSettings1 = $("#OSC_CH2_IN_GAIN").parent().hasClass("active") ? 1 : 20;
        var units = $('#OSC_CH2_OFFSET_UNIT').html();
        var multiplier = units == "mV" ? 1000 : 1;
        var in2_value = parseFloat($("#OSC_CH2_OFFSET").val());
        $("#OSC_CH2_OFFSET").val(formatInputValue(in2_value, probeAtt1, units == "mV", jumperSettings1 == 20));
    }

    { // OSC_MATH_OFFSET
        var scale_val = $("#OSC_MATH_SCALE").text();
        var units = $("#munit").text();
        var math_vdiv = parseFloat(scale_val);

        var munit = $('#munit').html().charAt(0);
        var precision = 2;
        if (munit == 'm')
            precision = 0;
        if (math_vdiv < 1)
            precision = 3;
        var math_value = parseFloat($("#OSC_MATH_OFFSET").val());
        $("#OSC_MATH_OFFSET").val(math_value.toFixed(precision));
    }

    { // OSC_TRIG_LEVEL_OFFSET
        var probeAttenuation = 1;
        var jumperSettings = 1;
        var ch = "";
        if ($("#OSC_TRIG_SOURCE").parent().hasClass("active"))
            ch = "CH1";
        else if ($("OSC_TRIG_SOURCE2").parent().hasClass("actie"))
            ch = "CH2";
        else {
            probeAttenuation = 1;
        }

        if (ch == "CH1" || ch == "CH2") {
            probeAttenuation = parseInt($("#OSC_" + ch + "_PROBE option:selected").text());
            jumperSettings = $("#OSC_" + ch + "_IN_GAIN").parent().hasClass("active") ? 1 : 20;
        }

        var trig_value = parseFloat($("#OSC_TRIG_LEVEL").val());
        $("#OSC_TRIG_LEVEL").val(formatInputValue(trig_value, probeAttenuation, false, jumperSettings == 20));
    }


    { // DUTY CYCLE FORMATTING
        var SOUR1_DCYC = parseFloat($("SOUR1_DCYC").val());
        $("SOUR1_DCYC").val(SOUR1_DCYC.toFixed(1));
        var SOUR2_DCYC = parseFloat($("SOUR2_DCYC").val());
        $("SOUR2_DCYC").val(SOUR2_DCYC.toFixed(1));

        var SOUR1_PHAS = parseFloat($("SOUR1_PHAS").val());
        $("SOUR1_PHAS").val(SOUR1_PHAS.toFixed(1));
        var SOUR2_PHAS = parseFloat($("SOUR2_PHAS").val());
        $("SOUR2_PHAS").val(SOUR2_PHAS.toFixed(1));
    }
}
$('#OSC_CH1_OFFSET_UNIT').bind("DOMSubtreeModified", function() {
    updateLimits();
    formatVals();
});
$('#OSC_CH2_OFFSET_UNIT').bind("DOMSubtreeModified", function() {
    updateLimits();
    formatVals();
});
$("#OSC_MATH_SCALE").bind("DOMSubtreeModified", function() {
    updateLimits();
    formatVals();
});

$(".btn").mouseup(function() {
    setTimeout(function() {
        updateLimits();
        formatVals();
    }, 20);
});
$("#OSC_CH1_PROBE").change(function() {
    updateLimits();
});

- $(document).ready(function() {
    updateLimits();
    formatVals();
});
</script>
<script language="javascript" type="text/javascript">
;
(function($) {

    $.fn.iLightInputNumber = function(options) {

        var inBox = '.input-number-box',
            newInput = '.input-number',
            moreVal = '.input-number-more',
            lessVal = '.input-number-less';

        this.each(function() {

            var el = $(this);
            $('<div class="' + inBox.substr(1) + '"></div>').insertAfter(el);
            var parent = el.find('+ ' + inBox);
            parent.append(el);
            var classes = el.attr('class');

            el.addClass(classes);
            var attrValue;


            parent.append('<div class=' + moreVal.substr(1) + '></div>');
            parent.append('<div class=' + lessVal.substr(1) + '></div>');

        }); //end each

        var value,
            step;

        var interval = null,
            timeout = null;

        function ToggleValue(input) {
            input.val(parseInt(input.val(), 10) + d);
            console.log(input);
        }

        $('body').on('mousedown', moreVal, function() {
            var el = $(this);
            var input = el.siblings(newInput);
            moreValFn(input);
            timeout = setTimeout(function() {
                interval = setInterval(function() {
                    moreValFn(input);
                }, 50);
            }, 200);

        });

        $('body').on('mousedown', lessVal, function() {
            var el = $(this);
            var input = el.siblings(newInput);
            lessValFn(input);
            timeout = setTimeout(function() {
                interval = setInterval(function() {
                    lessValFn(input);
                }, 50);
            }, 200);
        });

        $(moreVal + ', ' + lessVal).on("mouseup mouseout", function() {
            clearTimeout(timeout);
            clearInterval(interval);
        });

        function moreValFn(input) {
            var max;
            var limits = getLimits(input);
            max = limits.max;
            checkInputAttr(input);

            var newValue = value + step;
            var parts = step.toString().split('.');
            var signs = parts.length < 2 ? 0 : parts[1].length;
            newValue = parseFloat(newValue.toFixed(signs));

            if (newValue > max) {
                newValue = max;
            }
            changeInputsVal(input, newValue);
        }

        function getLimits(input) {
            var min = parseFloat(input.attr('min'));
            var max = parseFloat(input.attr('max'));
            return {
                'min': min,
                'max': max
            };
        }

        function lessValFn(input) {

            var min;
            var limits = getLimits(input);
            min = limits.min;

            checkInputAttr(input);

            var newValue = value - step;
            var parts = step.toString().split('.');
            var signs = parts.length < 2 ? 0 : parts[1].length;
            newValue = parseFloat(newValue.toFixed(signs));
            if (newValue < min) {
                newValue = min;
            }
            changeInputsVal(input, newValue);
        }

        function changeInputsVal(input, newValue) {
            input.val(newValue);
            OSC.exitEditing(true);
        }

        function checkInputAttr(input) {

            value = parseFloat(input.val());


            if (!($.isNumeric(value))) {
                value = 0;
            }
            if (input.attr('step')) {
                step = parseFloat(input.attr('step'));
                if (['OSC_CH1_OFFSET', 'OSC_CH2_OFFSET'].indexOf(input.attr('id')) != -1) {

                    var ch = "";
                    if (input.attr('id') == "OSC_CH1_OFFSET")
                        ch = "CH1";
                    else
                        ch = "CH2";

                    var probeAttenuation = parseInt($("#OSC_" + ch + "_PROBE option:selected").text());
                    var jumperSettings = $("#OSC_" + ch + "_IN_GAIN").parent().hasClass("active") ? 1 : 20;
                    var units = $('#OSC_' + ch + '_OFFSET_UNIT').html();
                    var multiplier = units == "mV" ? 1000 : 1;

                    if (multiplier == 1000) {
                        step = 1;
                        return;
                    }
                    if (jumperSettings == 20) {
                        switch (probeAttenuation) {
                            case 1:
                                step = 0.01;
                                return;
                            case 10:
                                step = 0.1;
                                return;
                            case 100:
                                step = 1;
                                return;
                        }
                    } else {
                        switch (probeAttenuation) {
                            case 1:
                                step = 0.001;
                                return;
                            case 10:
                                step = 0.01;
                                return;
                            case 100:
                                step = 0.1;
                        }
                    }
                }
                if (['OSC_MATH_OFFSET'].indexOf(input.attr('id')) != -1) {

                    var unit_holder = $('#OSC_MATH_OFFSET_UNIT');
                    var unit = unit_holder.html().charAt(0);
                    var scale_val = $("#OSC_MATH_SCALE").text();
                    var math_vdiv = parseFloat(scale_val);
                    step = math_vdiv / 100;
                }

            } else {
                step = 1;
            }
        }

        $(newInput).change(function() {

            var input = $(this);

            checkInputAttr(input);
            var limits = getLimits(input);
            var min = limits.min;
            var max = limits.max;

            var parts = step.toString().split('.');
            var signs = parts.length < 2 ? 0 : parts[1].length;
            value = parseFloat(value.toFixed(signs));

            if (value < min) {
                value = min;
            } else if (value > max) {
                value = max;
            }
            if (!($.isNumeric(value))) {
                value = 0;
            }
            input.val(value);
        });

        $(newInput).keydown(function(e) {
            var input = $(this);
            var k = e.keyCode;
            if (k == 38) {
                moreValFn(input);
            } else if (k == 40) {
                lessValFn(input);
            }
        });
    };
})(jQuery);

$('input[type=text]').iLightInputNumber({
    mobile: false
});

$('#sys_info').click(function() {
    var elem = $(this);
    if (elem.text() == 'SYS INFO') {
        elem.html('&check; SYS INFO');
        $('#sys_info_view').show();
    } else {
        elem.text('SYS INFO');
        $('#sys_info_view').hide();
    }
});
</script>

</html><|MERGE_RESOLUTION|>--- conflicted
+++ resolved
@@ -29,14 +29,10 @@
     <script src="js/jquery.mousewheel.min.js"></script>
     <script src="js/fastclick.min.js"></script>
     <script src="js/jquery.simulate.js"></script>
-    <script src="js/zlib_and_gzip.min.js"></script>
     <script src="js/jquery.cookie.js"></script>
-<<<<<<< HEAD
     <script src="../assets/analytics-core.js"></script>
     <script src="js/analytics-main.js"></script>
-=======
     <script src="js/pako.js"></script>
->>>>>>> 3ebe0fda
     <script src="js/scope.js?3"></script>
     <script src="js/jquery.browser.js"></script>
     <link href="../assets/offline-theme-dark-indicator.css" rel="stylesheet" type="text/css">
