--- conflicted
+++ resolved
@@ -230,8 +230,6 @@
         if (OSC.state.demo_label_visible)
             $('#get_lic').modal('show');
     }
-
-<<<<<<< HEAD
     OSC.formEmail = function() {
         //var file = new FileReader();
         var mail = "support@redpitaya.com";
@@ -257,150 +255,6 @@
             body += " info.json: " + "%0D%0A" + msg.responseText;
             document.location.href = "mailto:" + mail + "?subject=" + subject + ver + "&body=" + body;
         });
-=======
-    // Define WebSocket event listeners
-    if(OSC.ws) {
-
-      OSC.ws.onopen = function() {
-        OSC.state.socket_opened = true;
-        console.log('Socket opened');
-
-		OSC.params.local['in_command'] = { value: 'send_all_params' };
-		OSC.ws.send(JSON.stringify({ parameters: OSC.params.local }));
-		OSC.params.local = {};
-
-		setTimeout(function(){
-		  	var ch1_cookie_value = $.cookie("scope_osc_ch1_in_gain");
-		  	var ch2_cookie_value = $.cookie("scope_osc_ch2_in_gain");
-
-      		OSC.params.local = {};
-		  	if(ch1_cookie_value == '1'){
-		  		$("#OSC_CH1_IN_GAIN").parent().removeClass("active")
-		  		$("#OSC_CH1_IN_GAIN1").parent().addClass("active")
-		  		OSC.params.local['OSC_CH1_IN_GAIN'] = { value: 1 };
-		  	}
-		  	else if(ch1_cookie_value == '0'){
-		  		$("#OSC_CH1_IN_GAIN1").parent().removeClass("active")
-		  		$("#OSC_CH1_IN_GAIN").parent().addClass("active")
-		  		OSC.params.local['OSC_CH1_IN_GAIN'] = { value: 0 };
-		  	}
-
-		  	if(ch2_cookie_value == '1'){
-		  		$("#OSC_CH2_IN_GAIN").parent().removeClass("active")
-		  		$("#OSC_CH2_IN_GAIN1").parent().addClass("active")
-		  		OSC.params.local['OSC_CH2_IN_GAIN'] = { value: 1 };
-		  	}
-		  	else if(ch2_cookie_value == '0'){
-		  		$("#OSC_CH2_IN_GAIN1").parent().removeClass("active")
-		  		$("#OSC_CH2_IN_GAIN").parent().addClass("active")
-		  		OSC.params.local['OSC_CH2_IN_GAIN'] = { value: 0 };
-		  	}
-      		OSC.ws.send(JSON.stringify({ parameters: OSC.params.local }));
-      		OSC.params.local = {};
-	  	}, 2000);
-
-		setTimeout(function(){
-			if (OSC.state.demo_label_visible)
-				$('#get_lic').modal('show');
-		}, 2500);
-
-      };
-
-      OSC.ws.onclose = function() {
-        OSC.state.socket_opened = false;
-        $('#graphs .plot').hide();  // Hide all graphs
-        console.log('Socket closed');
-      };
-
-      OSC.ws.onerror = function(ev) {
-        console.log('Websocket error: ', ev);
-      };
-
-      var last_time = undefined;
-      OSC.ws.onmessage = function(ev) {
-		var start_time = +new Date();
-        if(OSC.state.processing) {
-          return;
-        }
-        OSC.state.processing = true;
-
-		try {
-			var data = new Uint8Array(ev.data);
-			OSC.compressed_data += data.length;
-			var inflate = pako.inflate(data);
-			var text = String.fromCharCode.apply(null, new Uint8Array(inflate));
-
-			OSC.decompressed_data += text.length;
-
-			var receive = JSON.parse(text);
-
-			if(receive.parameters) {
-			  if((Object.keys(OSC.params.orig).length == 0) && (Object.keys(receive.parameters).length == 0)) {
-				OSC.params.local['in_command'] = { value: 'send_all_params' };
-				OSC.ws.send(JSON.stringify({ parameters: OSC.params.local }));
-				OSC.params.local = {};
-			  } else {
-			  	if('CPU_LOAD' in receive.parameters && receive.parameters['CPU_LOAD'].value != undefined)
-			  		g_CpuLoad = receive.parameters['CPU_LOAD'].value;
-
-			  	if('TOTAL_RAM' in receive.parameters && receive.parameters['TOTAL_RAM'].value != undefined)
-			  		g_TotalMemory = receive.parameters['TOTAL_RAM'].value;
-
-			  	if('FREE_RAM' in receive.parameters && receive.parameters['FREE_RAM'].value != undefined)
-			  		g_FreeMemory = receive.parameters['FREE_RAM'].value;
-
-				OSC.processParameters(receive.parameters);
-
-				if (OSC.params.orig['is_demo'])
-				{
-					if (!OSC.state.demo_label_visible)
-					{
-						OSC.state.demo_label_visible = true;
-						$('#demo_label').show();
-					}
-				} else {
-					if (OSC.state.demo_label_visible)
-					{
-						OSC.state.demo_label_visible = false;
-						$('#demo_label').hide();
-					}
-				}
-			  }
-			}
-
-			if(receive.signals) {
-				++g_count;
-				OSC.processSignals(receive.signals);
-				if(last_time == undefined)
-					last_time = new Date();
-
-				var diff = new Date() - last_time; //-start_time;
-				last_time = new Date();
-				g_time = diff;
-				OSC.refresh_times.push(diff);
-
-				if (g_count == g_iter && OSC.params.orig['DEBUG_SIGNAL_PERIOD']) {
-
-					g_delay = (g_time/g_count); // TODO
-					var period = {};
-					period['DEBUG_SIGNAL_PERIOD'] = { value: g_delay*3 };
-					OSC.ws.send(JSON.stringify({ parameters: period }));
-					g_time = 0;
-					g_count = 0;
-				}
-			}
-			OSC.state.processing = false;
-
-		}
-		catch (e) {
-			OSC.state.processing = false;
-			console.log(e);
-		}
-		finally {
-			OSC.state.processing = false;
-		}
-      };
->>>>>>> 3ebe0fda
     }
 
     setInterval(performanceHandler, 1000);
@@ -463,8 +317,8 @@
                 try {
                     var data = new Uint8Array(ev.data);
                     OSC.compressed_data += data.length;
-                    var inflate = new Zlib.Gunzip(data);
-                    var text = String.fromCharCode.apply(null, new Uint16Array(inflate.decompress()));
+                    var inflate = pako.inflate(data);
+                    var text = String.fromCharCode.apply(null, new Uint8Array(inflate));
 
                     OSC.decompressed_data += text.length;
                     var receive = JSON.parse(text);
