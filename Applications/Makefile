#
# $Id: Makefile 1200 2014-02-20 12:52:27Z ales.bardorfer $
#
# Red Pitaya Applications main Makefile
#

# List of applications to build
<<<<<<< HEAD
APPS=scope-new spectrum-new
=======
APPS=scopegenpro scope+gen scope+pid spectrum freqanalyzer spectrumpro
>>>>>>> e22156c4


all: zips

zips:
	for app in $(APPS); do \
		$(MAKE) -C $$app zip INSTALL_DIR=$(abspath .); \
	done

clean:
	for app in $(APPS); do \
		$(MAKE) -C $$app clean; \
	done
	$(RM) *.zip<|MERGE_RESOLUTION|>--- conflicted
+++ resolved
@@ -5,12 +5,7 @@
 #
 
 # List of applications to build
-<<<<<<< HEAD
-APPS=scope-new spectrum-new
-=======
-APPS=scopegenpro scope+gen scope+pid spectrum freqanalyzer spectrumpro
->>>>>>> e22156c4
-
+APPS=scopegenpro spectrumpro
 
 all: zips
 
